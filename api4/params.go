// Copyright (c) 2017-present Mattermost, Inc. All Rights Reserved.
// See License.txt for license information.

package api4

import (
	"net/http"
	"strconv"
	"strings"

	"github.com/gorilla/mux"
)

const (
	PAGE_DEFAULT          = 0
	PER_PAGE_DEFAULT      = 60
	PER_PAGE_MAXIMUM      = 200
	LOGS_PER_PAGE_DEFAULT = 10000
	LOGS_PER_PAGE_MAXIMUM = 10000
)

type ApiParams struct {
	UserId         string
	TeamId         string
	InviteId       string
	TokenId        string
	ChannelId      string
	PostId         string
	FileId         string
	Filename       string
	PluginId       string
	CommandId      string
	HookId         string
	ReportId       string
	EmojiId        string
	AppId          string
	Email          string
	Username       string
	TeamName       string
	ChannelName    string
	PreferenceName string
	EmojiName      string
	Category       string
	Service        string
	JobId          string
	JobType        string
	ActionId       string
	RoleId         string
	RoleName       string
	Page           int
	PerPage        int
	LogsPerPage    int
	Permanent      bool
}

func ApiParamsFromRequest(r *http.Request) *ApiParams {
	params := &ApiParams{}

	props := mux.Vars(r)
	query := r.URL.Query()

	if val, ok := props["user_id"]; ok {
		params.UserId = val
	}

	if val, ok := props["team_id"]; ok {
		params.TeamId = val
	}

	if val, ok := props["invite_id"]; ok {
		params.InviteId = val
	}

	if val, ok := props["token_id"]; ok {
		params.TokenId = val
	}

	if val, ok := props["channel_id"]; ok {
		params.ChannelId = val
	} else {
		params.ChannelId = query.Get("channel_id")
	}

	if val, ok := props["post_id"]; ok {
		params.PostId = val
	}

	if val, ok := props["file_id"]; ok {
		params.FileId = val
	}

	params.Filename = query.Get("filename")

	if val, ok := props["plugin_id"]; ok {
		params.PluginId = val
	}

	if val, ok := props["command_id"]; ok {
		params.CommandId = val
	}

	if val, ok := props["hook_id"]; ok {
		params.HookId = val
	}

	if val, ok := props["report_id"]; ok {
		params.ReportId = val
	}

	if val, ok := props["emoji_id"]; ok {
		params.EmojiId = val
	}

	if val, ok := props["app_id"]; ok {
		params.AppId = val
	}

	if val, ok := props["email"]; ok {
		params.Email = val
	}

	if val, ok := props["username"]; ok {
		params.Username = val
	}

	if val, ok := props["team_name"]; ok {
		params.TeamName = strings.ToLower(val)
	}

	if val, ok := props["channel_name"]; ok {
		params.ChannelName = strings.ToLower(val)
	}

	if val, ok := props["category"]; ok {
		params.Category = val
	}

	if val, ok := props["service"]; ok {
		params.Service = val
	}

	if val, ok := props["preference_name"]; ok {
		params.PreferenceName = val
	}

	if val, ok := props["emoji_name"]; ok {
		params.EmojiName = val
	}

	if val, ok := props["job_id"]; ok {
		params.JobId = val
	}

	if val, ok := props["job_type"]; ok {
		params.JobType = val
	}

	if val, ok := props["action_id"]; ok {
		params.ActionId = val
	}

<<<<<<< HEAD
	if val, ok := props["role_id"]; ok {
		params.RoleId = val
	}

	if val, ok := props["role_name"]; ok {
		params.RoleName = val
	}

	if val, err := strconv.Atoi(r.URL.Query().Get("page")); err != nil || val < 0 {
=======
	if val, err := strconv.Atoi(query.Get("page")); err != nil || val < 0 {
>>>>>>> 2b3b6051
		params.Page = PAGE_DEFAULT
	} else {
		params.Page = val
	}

	if val, err := strconv.ParseBool(query.Get("permanent")); err != nil {
		params.Permanent = val
	}

	if val, err := strconv.Atoi(query.Get("per_page")); err != nil || val < 0 {
		params.PerPage = PER_PAGE_DEFAULT
	} else if val > PER_PAGE_MAXIMUM {
		params.PerPage = PER_PAGE_MAXIMUM
	} else {
		params.PerPage = val
	}

	if val, err := strconv.Atoi(query.Get("logs_per_page")); err != nil || val < 0 {
		params.LogsPerPage = LOGS_PER_PAGE_DEFAULT
	} else if val > LOGS_PER_PAGE_MAXIMUM {
		params.LogsPerPage = LOGS_PER_PAGE_MAXIMUM
	} else {
		params.LogsPerPage = val
	}

	return params
}<|MERGE_RESOLUTION|>--- conflicted
+++ resolved
@@ -159,7 +159,6 @@
 		params.ActionId = val
 	}
 
-<<<<<<< HEAD
 	if val, ok := props["role_id"]; ok {
 		params.RoleId = val
 	}
@@ -168,10 +167,7 @@
 		params.RoleName = val
 	}
 
-	if val, err := strconv.Atoi(r.URL.Query().Get("page")); err != nil || val < 0 {
-=======
 	if val, err := strconv.Atoi(query.Get("page")); err != nil || val < 0 {
->>>>>>> 2b3b6051
 		params.Page = PAGE_DEFAULT
 	} else {
 		params.Page = val
