[
  {
    "id": "April",
    "translation": "April"
  },
  {
<<<<<<< HEAD
    "id": "api.post.link_preview_disabled.app_error",
    "translation": "Link previews have been disabled by the system administrator."
  },
  {
    "id": "model.client.upload_saml_cert.app_error",
    "translation": "Error creating SAML certificate multipart form request"
  },
  {
=======
>>>>>>> 8568afe5
    "id": "August",
    "translation": "August"
  },
  {
    "id": "December",
    "translation": "December"
  },
  {
    "id": "February",
    "translation": "February"
  },
  {
    "id": "January",
    "translation": "January"
  },
  {
    "id": "July",
    "translation": "July"
  },
  {
    "id": "June",
    "translation": "June"
  },
  {
    "id": "store.sql_channel.get_unread.app_error",
    "translation": "We couldn't get the channel unread messages"
  },
  {
    "id": "March",
    "translation": "March"
  },
  {
    "id": "May",
    "translation": "May"
  },
  {
    "id": "November",
    "translation": "November"
  },
  {
    "id": "October",
    "translation": "October"
  },
  {
    "id": "September",
    "translation": "September"
  },
  {
    "id": "api.admin.add_certificate.no_file.app_error",
    "translation": "No file under 'certificate' in request"
  },
  {
    "id": "api.admin.add_certificate.open.app_error",
    "translation": "Could not open certificate file"
  },
  {
    "id": "api.admin.add_certificate.saving.app_error",
    "translation": "Could not save certificate file"
  },
  {
    "id": "api.admin.file_read_error",
    "translation": "Error reading log file"
  },
  {
    "id": "api.cluster.init.debug",
    "translation": "Initializing cluster API routes"
  },
  {
    "id": "api.admin.get_brand_image.not_available.app_error",
    "translation": "Custom branding is not configured or supported on this server"
  },
  {
    "id": "api.admin.get_brand_image.storage.app_error",
    "translation": "Image storage is not configured."
  },
  {
    "id": "api.ldap.init.debug",
    "translation": "Initializing LDAP API routes"
  },
  {
    "id": "api.admin.init.debug",
    "translation": "Initializing admin API routes"
  },
  {
    "id": "api.compliance.init.debug",
    "translation": "Initializing compliance API routes"
  },
  {
    "id": "api.admin.recycle_db_end.warn",
    "translation": "Finished recycling the database connection"
  },
  {
    "id": "api.admin.recycle_db_start.warn",
    "translation": "Attempting to recycle the database connection"
  },
  {
    "id": "api.admin.remove_certificate.delete.app_error",
    "translation": "An error occurred while deleting the certificate. Make sure the file config/{{.Filename}} exists."
  },
  {
    "id": "api.admin.saml.metadata.app_error",
    "translation": "An error occurred while building Service Provider Metadata"
  },
  {
    "id": "api.admin.test_email.body",
    "translation": "<br/><br/><br/>It appears your Mattermost email is setup correctly!"
  },
  {
    "id": "api.admin.test_email.missing_server",
    "translation": "SMTP Server is required"
  },
  {
    "id": "api.admin.test_email.reenter_password",
    "translation": "The SMTP server, port, or username has changed. Please re-enter the SMTP password to test connection."
  },
  {
    "id": "api.admin.test_email.subject",
    "translation": "Mattermost - Testing Email Settings"
  },
  {
    "id": "api.admin.upload_brand_image.array.app_error",
    "translation": "Empty array under 'image' in request"
  },
  {
    "id": "api.admin.upload_brand_image.no_file.app_error",
    "translation": "No file under 'image' in request"
  },
  {
    "id": "api.admin.upload_brand_image.not_available.app_error",
    "translation": "Custom branding is not configured or supported on this server"
  },
  {
    "id": "api.admin.upload_brand_image.parse.app_error",
    "translation": "Could not parse multipart form"
  },
  {
    "id": "api.admin.upload_brand_image.storage.app_error",
    "translation": "Unable to upload image. Image storage is not configured."
  },
  {
    "id": "api.admin.upload_brand_image.too_large.app_error",
    "translation": "Unable to upload file. File is too large."
  },
  {
    "id": "api.brand.init.debug",
    "translation": "Initializing brand API routes"
  },
  {
    "id": "api.api.init.parsing_templates.debug",
    "translation": "Parsing server templates at %v"
  },
  {
    "id": "api.api.init.parsing_templates.error",
    "translation": "Failed to parse server templates %v"
  },
  {
    "id": "api.api.render.error",
    "translation": "Error rendering template %v err=%v"
  },
  {
    "id": "api.auth.unable_to_get_user.app_error",
    "translation": "Unable to get user to check permissions."
  },
  {
    "id": "api.channel.add_member.added",
    "translation": "%v added to the channel by %v"
  },
  {
    "id": "api.channel.add_member.find_channel.app_error",
    "translation": "Failed to find channel"
  },
  {
    "id": "api.channel.add_member.find_user.app_error",
    "translation": "Failed to find user to be added"
  },
  {
    "id": "api.channel.add_member.user_adding.app_error",
    "translation": "Failed to find user doing the adding"
  },
  {
    "id": "api.channel.add_user.to.channel.failed.app_error",
    "translation": "Failed to add user to channel"
  },
  {
    "id": "api.channel.add_user.to.channel.failed.deleted.app_error",
    "translation": "Failed to add user to channel because they have been removed from the team."
  },
  {
    "id": "api.channel.add_user_to_channel.deleted.app_error",
    "translation": "The channel has been archived or deleted"
  },
  {
    "id": "api.channel.add_user_to_channel.type.app_error",
    "translation": "Can not add user to this channel type"
  },
  {
    "id": "api.channel.can_manage_channel.private_restricted_system_admin.app_error",
    "translation": "Private Group management and creation is restricted to System Administrators."
  },
  {
    "id": "api.channel.can_manage_channel.private_restricted_team_admin.app_error",
    "translation": "Private Group management and creation is restricted to Team and System Administrators."
  },
  {
    "id": "api.channel.can_manage_channel.public_restricted_system_admin.app_error",
    "translation": "Public Channel management and creation is restricted to System Administrators."
  },
  {
    "id": "api.channel.can_manage_channel.public_restricted_team_admin.app_error",
    "translation": "Public Channel management and creation is restricted to Team and System Administrators."
  },
  {
    "id": "api.channel.create_channel.direct_channel.app_error",
    "translation": "Must use createDirectChannel API service for direct message channel creation"
  },
  {
    "id": "api.channel.create_channel.invalid_character.app_error",
    "translation": "Invalid character '__' in channel name for non-direct channel"
  },
  {
    "id": "api.channel.create_channel.max_channel_limit.app_error",
    "translation": "Cannot create more than {{.MaxChannelsPerTeam}} channels for current team"
  },
  {
    "id": "api.channel.create_default_channels.off_topic",
    "translation": "Off-Topic"
  },
  {
    "id": "api.channel.create_default_channels.town_square",
    "translation": "Town Square"
  },
  {
    "id": "api.channel.create_direct_channel.invalid_user.app_error",
    "translation": "Invalid user ID for direct channel creation"
  },
  {
    "id": "api.channel.create_group.bad_size.app_error",
    "translation": "Group message channels must contain at least 3 and no more than 8 users"
  },
  {
    "id": "api.channel.create_group.bad_user.app_error",
    "translation": "One of the provided users does not exist"
  },
  {
    "id": "api.channel.delete_channel.archived",
    "translation": "%v has archived the channel."
  },
  {
    "id": "api.channel.delete_channel.cannot.app_error",
    "translation": "Cannot delete the default channel {{.Channel}}"
  },
  {
    "id": "api.channel.delete_channel.deleted.app_error",
    "translation": "The channel has been archived or deleted"
  },
  {
    "id": "api.channel.delete_channel.failed_post.error",
    "translation": "Failed to post archive message %v"
  },
  {
    "id": "api.channel.delete_channel.failed_send.app_error",
    "translation": "Failed to send archive message"
  },
  {
    "id": "api.channel.delete_channel.incoming_webhook.error",
    "translation": "Encountered error deleting incoming webhook, id=%v"
  },
  {
    "id": "api.channel.delete_channel.outgoing_webhook.error",
    "translation": "Encountered error deleting outgoing webhook, id=%v"
  },
  {
    "id": "api.channel.delete_channel.permissions.app_error",
    "translation": "You do not have the appropriate permissions"
  },
  {
    "id": "api.channel.get_channel.wrong_team.app_error",
    "translation": "There is no channel with channel_id={{.ChannelId}} on team with team_id={{.TeamId}}"
  },
  {
    "id": "api.channel.get_channel_counts.app_error",
    "translation": "Unable to get channel counts from the database"
  },
  {
    "id": "api.channel.get_channel_extra_info.deleted.app_error",
    "translation": "The channel has been archived or deleted"
  },
  {
    "id": "api.channel.get_channel_extra_info.member_limit.app_error",
    "translation": "Failed to parse member limit"
  },
  {
    "id": "api.channel.get_channels.error",
    "translation": "Error in getting users profile for id=%v forcing logout"
  },
  {
    "id": "api.channel.init.debug",
    "translation": "Initializing channel API routes"
  },
  {
    "id": "api.channel.join_channel.permissions.app_error",
    "translation": "You do not have the appropriate permissions"
  },
  {
    "id": "api.channel.join_channel.already_deleted.app_error",
    "translation": "Channel is already deleted"
  },
  {
    "id": "api.channel.join_channel.post_and_forget",
    "translation": "%v has joined the channel."
  },
  {
    "id": "api.channel.leave.default.app_error",
    "translation": "Cannot leave the default channel {{.Channel}}"
  },
  {
    "id": "api.channel.leave.direct.app_error",
    "translation": "Cannot leave a direct message channel"
  },
  {
    "id": "api.channel.leave.last_member.app_error",
    "translation": "You're the only member left, try removing the Private Group instead of leaving."
  },
  {
    "id": "api.channel.leave.left",
    "translation": "%v has left the channel."
  },
  {
    "id": "api.channel.post_update_channel_displayname_message_and_forget.create_post.error",
    "translation": "Failed to post displayname update message"
  },
  {
    "id": "api.channel.post_update_channel_displayname_message_and_forget.retrieve_user.error",
    "translation": "Failed to retrieve user while updating channel DisplayName field"
  },
  {
    "id": "api.channel.post_update_channel_displayname_message_and_forget.updated_from",
    "translation": "%s updated the channel display name from: %s to: %s"
  },
  {
    "id": "api.channel.post_update_channel_header_message_and_forget.post.error",
    "translation": "Failed to post update channel header message"
  },
  {
    "id": "api.channel.post_update_channel_header_message_and_forget.removed",
    "translation": "%s removed the channel header (was: %s)"
  },
  {
    "id": "api.channel.post_update_channel_header_message_and_forget.retrieve_user.error",
    "translation": "Failed to retrieve user while updating channel header"
  },
  {
    "id": "api.channel.post_update_channel_header_message_and_forget.updated_from",
    "translation": "%s updated the channel header from: %s to: %s"
  },
  {
    "id": "api.channel.post_update_channel_header_message_and_forget.updated_to",
    "translation": "%s updated the channel header to: %s"
  },
  {
    "id": "api.channel.post_user_add_remove_message_and_forget.error",
    "translation": "Failed to post join/leave message"
  },
  {
    "id": "api.channel.remove.default.app_error",
    "translation": "Cannot remove user from the default channel {{.Channel}}"
  },
  {
    "id": "api.channel.remove_member.permissions.app_error",
    "translation": "You do not have the appropriate permissions "
  },
  {
    "id": "api.channel.remove_member.removed",
    "translation": "%v was removed from the channel."
  },
  {
    "id": "api.channel.remove_member.unable.app_error",
    "translation": "Unable to remove user."
  },
  {
    "id": "api.channel.remove_member.user.app_error",
    "translation": "Failed to find user to be removed"
  },
  {
    "id": "api.channel.remove_user_from_channel.deleted.app_error",
    "translation": "The channel has been archived or deleted"
  },
  {
    "id": "api.channel.update_channel.deleted.app_error",
    "translation": "The channel has been archived or deleted"
  },
  {
    "id": "api.channel.update_channel.permission.app_error",
    "translation": "You do not have the appropriate permissions"
  },
  {
    "id": "api.channel.update_channel.tried.app_error",
    "translation": "Tried to perform an invalid update of the default channel {{.Channel}}"
  },
  {
    "id": "api.channel.update_last_viewed_at.get_unread_count_for_channel.errord",
    "translation": "Unable to get the unread count for user_id=%v and channel_id=%v, err=%v"
  },
  {
    "id": "api.command.admin_only.app_error",
    "translation": "Integrations have been limited to admins only."
  },
  {
    "id": "api.command.delete.app_error",
    "translation": "Invalid permissions to delete command"
  },
  {
    "id": "api.command.disabled.app_error",
    "translation": "Commands have been disabled by the system admin."
  },
  {
    "id": "api.command.duplicate_trigger.app_error",
    "translation": "This trigger word is already in use. Please choose another word."
  },
  {
    "id": "api.command.execute_command.debug",
    "translation": "Executing cmd=%v userId=%v"
  },
  {
    "id": "api.command.execute_command.failed.app_error",
    "translation": "Command with a trigger of '{{.Trigger}}' failed"
  },
  {
    "id": "api.command.execute_command.failed_empty.app_error",
    "translation": "Command with a trigger of '{{.Trigger}}' returned an empty response"
  },
  {
    "id": "api.command.execute_command.failed_resp.app_error",
    "translation": "Command with a trigger of '{{.Trigger}}' returned response {{.Status}}"
  },
  {
    "id": "api.command.execute_command.not_found.app_error",
    "translation": "Command with a trigger of '{{.Trigger}}' not found"
  },
  {
    "id": "api.command.execute_command.save.app_error",
    "translation": "An error while saving the command response to the channel"
  },
  {
    "id": "api.command.execute_command.start.app_error",
    "translation": "No command trigger found"
  },
  {
    "id": "api.command.init.debug",
    "translation": "Initializing command API routes"
  },
  {
    "id": "api.command.invite_people.desc",
    "translation": "Send an email invite to your Mattermost team"
  },
  {
    "id": "api.command.invite_people.email_off",
    "translation": "Email has not been configured, no invite(s) sent"
  },
  {
    "id": "api.command.invite_people.fail",
    "translation": "Encountered an error sending email invite(s)"
  },
  {
    "id": "api.command.invite_people.hint",
    "translation": "[name@domain.com ...]"
  },
  {
    "id": "api.command.invite_people.name",
    "translation": "invite_people"
  },
  {
    "id": "api.command.invite_people.no_email",
    "translation": "Please specify one or more valid email addresses"
  },
  {
    "id": "api.command.invite_people.sent",
    "translation": "Email invite(s) sent"
  },
  {
    "id": "api.command.regen.app_error",
    "translation": "Invalid permissions to regenerate command token"
  },
  {
    "id": "api.command.team_mismatch.app_error",
    "translation": "Cannot update commands across teams"
  },
  {
    "id": "api.command.update.app_error",
    "translation": "Invalid permissions to update command"
  },
  {
    "id": "api.command_away.desc",
    "translation": "Set your status away"
  },
  {
    "id": "api.command_away.name",
    "translation": "away"
  },
  {
    "id": "api.command_away.success",
    "translation": "You are now away"
  },
  {
    "id": "api.command_collapse.desc",
    "translation": "Turn on auto-collapsing of image previews"
  },
  {
    "id": "api.command_collapse.name",
    "translation": "collapse"
  },
  {
    "id": "api.command_collapse.success",
    "translation": "Image links now collapse by default"
  },
  {
    "id": "api.command_echo.create.app_error",
    "translation": "Unable to create /echo post, err=%v"
  },
  {
    "id": "api.command_echo.delay.app_error",
    "translation": "Delays must be under 10000 seconds"
  },
  {
    "id": "api.command_echo.desc",
    "translation": "Echo back text from your account"
  },
  {
    "id": "api.command_echo.high_volume.app_error",
    "translation": "High volume of echo request, cannot process request"
  },
  {
    "id": "api.command_echo.hint",
    "translation": "'message' [delay in seconds]"
  },
  {
    "id": "api.command_echo.message.app_error",
    "translation": "A message must be provided with the /echo command."
  },
  {
    "id": "api.command_echo.name",
    "translation": "echo"
  },
  {
    "id": "api.command_expand.desc",
    "translation": "Turn off auto-collapsing of image previews"
  },
  {
    "id": "api.command_expand.name",
    "translation": "expand"
  },
  {
    "id": "api.command_expand.success",
    "translation": "Image links now expand by default"
  },
  {
    "id": "api.command_expand_collapse.fail.app_error",
    "translation": "An error occurred while expanding previews"
  },
  {
    "id": "api.command_join.desc",
    "translation": "Join the open channel"
  },
  {
    "id": "api.command_join.fail.app_error",
    "translation": "An error occurred while joining the channel."
  },
  {
    "id": "api.command_join.hint",
    "translation": "[channel-name]"
  },
  {
    "id": "api.command_join.list.app_error",
    "translation": "An error occurred while listing channels."
  },
  {
    "id": "api.command_join.missing.app_error",
    "translation": "We couldn't find the channel"
  },
  {
    "id": "api.command_join.name",
    "translation": "join"
  },
  {
    "id": "api.command_join.success",
    "translation": "Joined channel."
  },
  {
    "id": "api.command_logout.desc",
    "translation": "Logout of Mattermost"
  },
  {
    "id": "api.command_logout.fail_message",
    "translation": "Failed to log out"
  },
  {
    "id": "api.command_logout.name",
    "translation": "logout"
  },
  {
    "id": "api.command_me.desc",
    "translation": "Do an action"
  },
  {
    "id": "api.command_me.hint",
    "translation": "[message]"
  },
  {
    "id": "api.command_me.name",
    "translation": "me"
  },
  {
    "id": "api.command_msg.desc",
    "translation": "Send Direct Message to a user"
  },
  {
    "id": "api.command_msg.dm_fail.app_error",
    "translation": "An error occurred while creating the direct message."
  },
  {
    "id": "api.command_msg.fail.app_error",
    "translation": "An error occurred while messaging the user."
  },
  {
    "id": "api.command_msg.hint",
    "translation": "@[username] 'message'"
  },
  {
    "id": "api.command_msg.list.app_error",
    "translation": "An error occurred while listing users."
  },
  {
    "id": "api.command_msg.missing.app_error",
    "translation": "We couldn't find the user"
  },
  {
    "id": "api.command_msg.name",
    "translation": "message"
  },
  {
    "id": "api.command_msg.success",
    "translation": "Messaged user."
  },
  {
    "id": "api.command_offline.desc",
    "translation": "Set your status offline"
  },
  {
    "id": "api.command_offline.name",
    "translation": "offline"
  },
  {
    "id": "api.command_offline.success",
    "translation": "You are now offline"
  },
  {
    "id": "api.command_online.desc",
    "translation": "Set your status online"
  },
  {
    "id": "api.command_online.name",
    "translation": "online"
  },
  {
    "id": "api.command_online.success",
    "translation": "You are now online"
  },
  {
    "id": "api.command_shortcuts.browser.channel_next",
    "translation": "{{.ChannelNextCmd}}: Next channel in your history\n"
  },
  {
    "id": "api.command_shortcuts.browser.channel_next.cmd",
    "translation": "ALT+RIGHT"
  },
  {
    "id": "api.command_shortcuts.browser.channel_next.cmd_mac",
    "translation": "CMD+]"
  },
  {
    "id": "api.command_shortcuts.browser.channel_prev",
    "translation": "{{.ChannelPrevCmd}}: Previous channel in your history\n"
  },
  {
    "id": "api.command_shortcuts.browser.channel_prev.cmd",
    "translation": "ALT+LEFT"
  },
  {
    "id": "api.command_shortcuts.browser.channel_prev.cmd_mac",
    "translation": "CMD+["
  },
  {
    "id": "api.command_shortcuts.browser.font_decrease",
    "translation": "{{.CmdOrCtrl}}+MINUS: Decrease font size (zoom out)\n"
  },
  {
    "id": "api.command_shortcuts.browser.font_increase",
    "translation": "{{.CmdOrCtrl}}+PLUS: Increase font size (zoom in)\n"
  },
  {
    "id": "api.command_shortcuts.browser.header",
    "translation": "#### Built-in Browser Commands\n\n"
  },
  {
    "id": "api.command_shortcuts.browser.highlight_next",
    "translation": "SHIFT+DOWN (in input field): Highlight text to the next line\n"
  },
  {
    "id": "api.command_shortcuts.browser.highlight_prev",
    "translation": "SHIFT+UP (in input field): Highlight text to the previous line\n"
  },
  {
    "id": "api.command_shortcuts.browser.newline",
    "translation": "SHIFT+ENTER (in input field): Create a new line\n"
  },
  {
    "id": "api.command_shortcuts.cmd",
    "translation": "CMD"
  },
  {
    "id": "api.command_shortcuts.ctrl",
    "translation": "CTRL"
  },
  {
    "id": "api.command_shortcuts.desc",
    "translation": "Displays a list of keyboard shortcuts"
  },
  {
    "id": "api.command_shortcuts.files.header",
    "translation": "#### Files\n\n"
  },
  {
    "id": "api.command_shortcuts.files.upload",
    "translation": "{{.CmdOrCtrl}}+U: Upload file(s)\n\n"
  },
  {
    "id": "api.command_shortcuts.header",
    "translation": "### Keyboard Shortcuts\n\n"
  },
  {
    "id": "api.command_shortcuts.msgs.comp_channel",
    "translation": "~[character]+TAB: Autocomplete channel beginning with [character]\n"
  },
  {
    "id": "api.command_shortcuts.msgs.comp_emoji",
    "translation": ":[character]+TAB: Autocomplete emoji beginning with [character]\n\n"
  },
  {
    "id": "api.command_shortcuts.msgs.comp_username",
    "translation": "@[character]+TAB: Autocomplete @username beginning with [character]\n"
  },
  {
    "id": "api.command_shortcuts.msgs.edit",
    "translation": "UP (in empty input field): Edit your last message in the current channel\n"
  },
  {
    "id": "api.command_shortcuts.msgs.header",
    "translation": "#### Messages\n\n"
  },
  {
    "id": "api.command_shortcuts.msgs.mark_as_read",
    "translation": "ESC: Mark all messages in the current channel as read\n"
  },
  {
    "id": "api.command_shortcuts.msgs.reprint_next",
    "translation": "{{.CmdOrCtrl}}+DOWN (in empty input field): Reprint the next message or slash command you entered\n"
  },
  {
    "id": "api.command_shortcuts.msgs.reprint_prev",
    "translation": "{{.CmdOrCtrl}}+UP (in empty input field): Reprint the previous message or slash command you entered\n"
  },
  {
    "id": "api.command_shortcuts.name",
    "translation": "shortcuts"
  },
  {
    "id": "api.command_shortcuts.nav.header",
    "translation": "#### Navigation\n\n"
  },
  {
    "id": "api.command_shortcuts.nav.next",
    "translation": "ALT+DOWN: Next channel or direct message in left hand sidebar\n"
  },
  {
    "id": "api.command_shortcuts.nav.prev",
    "translation": "ALT+UP: Previous channel or direct message in left hand sidebar\n"
  },
  {
    "id": "api.command_shortcuts.nav.recent_mentions",
    "translation": "{{.CmdOrCtrl}}+SHIFT+M: Open recent mentions\n\n"
  },
  {
    "id": "api.command_shortcuts.nav.settings",
    "translation": "{{.CmdOrCtrl}}+SHIFT+A: Open account settings\n"
  },
  {
    "id": "api.command_shortcuts.nav.switcher",
    "translation": "{{.CmdOrCtrl}}+K: Open a quick channel switcher dialog\n"
  },
  {
    "id": "api.command_shortcuts.nav.unread_next",
    "translation": "ALT+SHIFT+DOWN: Next channel or direct message in left hand sidebar with unread messages\n"
  },
  {
    "id": "api.command_shortcuts.nav.unread_prev",
    "translation": "ALT+SHIFT+UP: Previous channel or direct message in left hand sidebar with unread messages\n"
  },
  {
    "id": "api.command_shrug.desc",
    "translation": "Adds ¯\\_(ツ)_/¯ to your message"
  },
  {
    "id": "api.command_shrug.hint",
    "translation": "[message]"
  },
  {
    "id": "api.command_shrug.name",
    "translation": "shrug"
  },
  {
    "id": "api.context.404.app_error",
    "translation": "Sorry, we could not find the page."
  },
  {
    "id": "api.context.invalid_body_param.app_error",
    "translation": "Invalid or missing {{.Name}} in request body"
  },
  {
    "id": "api.context.invalid_param.app_error",
    "translation": "Invalid {{.Name}} parameter"
  },
  {
    "id": "api.context.invalid_session.error",
    "translation": "Invalid session err=%v"
  },
  {
    "id": "api.context.invalid_team_url.debug",
    "translation": "Team URL accessed when not valid. Team URL should not be used in API functions or those that are team independent"
  },
  {
    "id": "api.context.invalid_token.error",
    "translation": "Invalid session token={{.Token}}, err={{.Error}}"
  },
  {
    "id": "api.context.invalid_url_param.app_error",
    "translation": "Invalid or missing {{.Name}} parameter in request URL"
  },
  {
    "id": "api.context.invalidate_all_caches",
    "translation": "Purging all caches"
  },
  {
    "id": "api.context.last_activity_at.error",
    "translation": "Failed to update LastActivityAt for user_id=%v and session_id=%v, err=%v"
  },
  {
    "id": "api.context.log.error",
    "translation": "%v:%v code=%v rid=%v uid=%v ip=%v %v [details: %v]"
  },
  {
    "id": "api.context.mfa_required.app_error",
    "translation": "Multi-factor authentication is required on this server."
  },
  {
    "id": "api.context.missing_teamid.app_error",
    "translation": "Missing Team Id"
  },
  {
    "id": "api.context.permissions.app_error",
    "translation": "You do not have the appropriate permissions"
  },
  {
    "id": "api.context.session_expired.app_error",
    "translation": "Invalid or expired session, please login again."
  },
  {
    "id": "api.context.system_permissions.app_error",
    "translation": "You do not have the appropriate permissions (system)"
  },
  {
    "id": "api.context.token_provided.app_error",
    "translation": "Session is not OAuth but token was provided in the query string"
  },
  {
    "id": "api.context.unknown.app_error",
    "translation": "An unknown error has occurred. Please contact support."
  },
  {
    "id": "api.email_batching.add_notification_email_to_batch.channel_full.app_error",
    "translation": "Email batching job's receiving channel was full. Please increase the EmailBatchingBufferSize."
  },
  {
    "id": "api.email_batching.add_notification_email_to_batch.disabled.app_error",
    "translation": "Email batching has been disabled by the system administrator"
  },
  {
    "id": "api.email_batching.check_pending_emails.finished_running",
    "translation": "Email batching job ran. %v user(s) still have notifications pending."
  },
  {
    "id": "api.email_batching.check_pending_emails.status.app_error",
    "translation": "Unable to find status of recipient for batched email notification"
  },
  {
    "id": "api.email_batching.render_batched_post.channel.app_error",
    "translation": "Unable to find channel of post for batched email notification"
  },
  {
    "id": "api.email_batching.render_batched_post.date",
    "translation": "{{.Hour}}:{{.Minute}} {{.Timezone}}, {{.Month}} {{.Day}}"
  },
  {
    "id": "api.email_batching.render_batched_post.direct_message",
    "translation": "Direct Message"
  },
  {
    "id": "api.email_batching.render_batched_post.go_to_post",
    "translation": "Go to Post"
  },
  {
    "id": "api.email_batching.render_batched_post.group_message",
    "translation": "Group Message"
  },
  {
    "id": "api.email_batching.render_batched_post.sender.app_error",
    "translation": "Unable to find sender of post for batched email notification"
  },
  {
    "id": "api.email_batching.send_batched_email_notification.body_text",
    "translation": {
      "one": "You have a new message.",
      "other": "You have {{.Count}} new messages."
    }
  },
  {
    "id": "api.email_batching.send_batched_email_notification.preferences.app_error",
    "translation": "Unable to find display preferences of recipient for batched email notification"
  },
  {
    "id": "api.email_batching.send_batched_email_notification.send.app_error",
    "translation": "Failed to send batched email notification to %v: %v"
  },
  {
    "id": "api.email_batching.send_batched_email_notification.subject",
    "translation": {
      "one": "[{{.SiteName}}] New Notification for {{.Month}} {{.Day}}, {{.Year}}",
      "other": "[{{.SiteName}}] New Notifications for {{.Month}} {{.Day}}, {{.Year}}"
    }
  },
  {
    "id": "api.email_batching.send_batched_email_notification.user.app_error",
    "translation": "Unable to find recipient for batched email notification"
  },
  {
    "id": "api.email_batching.start.starting",
    "translation": "Email batching job starting. Checking for pending emails every %v seconds."
  },
  {
    "id": "api.emoji.create.duplicate.app_error",
    "translation": "Unable to create emoji. Another emoji with the same name already exists."
  },
  {
    "id": "api.emoji.create.parse.app_error",
    "translation": "Unable to create emoji. Could not understand request."
  },
  {
    "id": "api.emoji.create.permissions.app_error",
    "translation": "Invalid permissions to create emoji."
  },
  {
    "id": "api.emoji.create.too_large.app_error",
    "translation": "Unable to create emoji. Image must be less than 1 MB in size."
  },
  {
    "id": "api.emoji.delete.delete_reactions.app_error",
    "translation": "Unable to delete reactions when deleting emoji with emoji name %v"
  },
  {
    "id": "api.emoji.delete.permissions.app_error",
    "translation": "Invalid permissions to delete emoji."
  },
  {
    "id": "api.emoji.disabled.app_error",
    "translation": "Custom emoji have been disabled by the system admin."
  },
  {
    "id": "api.emoji.get_image.decode.app_error",
    "translation": "Unable to decode image file for emoji."
  },
  {
    "id": "api.emoji.get_image.read.app_error",
    "translation": "Unable to read image file for emoji."
  },
  {
    "id": "api.emoji.init.debug",
    "translation": "Initializing emoji API routes"
  },
  {
    "id": "api.emoji.storage.app_error",
    "translation": "File storage not configured properly. Please configure for either S3 or local server file storage."
  },
  {
    "id": "api.emoji.upload.image.app_error",
    "translation": "Unable to create emoji. File must be a PNG, JPEG, or GIF."
  },
  {
    "id": "api.emoji.upload.large_image.decode_error",
    "translation": "Unable to create emoji. An error occurred when trying to decode the image."
  },
  {
    "id": "api.emoji.upload.large_image.encode_error",
    "translation": "Unable to create emoji. An error occurred when trying to encode the image."
  },
  {
    "id": "api.emoji.upload.large_image.gif_decode_error",
    "translation": "Unable to create emoji. An error occurred when trying to decode the GIF image."
  },
  {
    "id": "api.emoji.upload.large_image.gif_encode_error",
    "translation": "Unable to create emoji. An error occurred when trying to encode the GIF image."
  },
  {
    "id": "api.file.get_file.public_disabled.app_error",
    "translation": "Public links have been disabled by the system administrator"
  },
  {
    "id": "api.file.get_file.public_invalid.app_error",
    "translation": "The public link does not appear to be valid"
  },
  {
    "id": "api.file.get_file_preview.no_preview.app_error",
    "translation": "File doesn't have a preview image"
  },
  {
    "id": "api.file.get_file_thumbnail.no_thumbnail.app_error",
    "translation": "File doesn't have a thumbnail image"
  },
  {
    "id": "api.file.get_info_for_request.no_post.app_error",
    "translation": "Unable to get info for file. File must be attached to a post that can be read by the current user."
  },
  {
    "id": "api.file.get_info_for_request.storage.app_error",
    "translation": "Unable to get info for file. Image storage is not configured."
  },
  {
    "id": "api.file.get_public_file_old.storage.app_error",
    "translation": "Unable to get file. Image storage is not configured."
  },
  {
    "id": "api.file.get_public_file_old.storage.app_error",
    "translation": "Unable to get file. Image storage is not configured."
  },
  {
    "id": "api.file.get_public_link.disabled.app_error",
    "translation": "Public links have been disabled"
  },
  {
    "id": "api.file.get_public_link.no_post.app_error",
    "translation": "Unable to get public link for file. File must be attached to a post that can be read by the current user."
  },
  {
    "id": "api.file.handle_images_forget.decode.error",
    "translation": "Unable to decode image err=%v"
  },
  {
    "id": "api.file.handle_images_forget.encode_jpeg.error",
    "translation": "Unable to encode image as jpeg path=%v err=%v"
  },
  {
    "id": "api.file.handle_images_forget.encode_preview.error",
    "translation": "Unable to encode image as preview jpg path=%v err=%v"
  },
  {
    "id": "api.file.handle_images_forget.upload_preview.error",
    "translation": "Unable to upload preview path=%v err=%v"
  },
  {
    "id": "api.file.handle_images_forget.upload_thumb.error",
    "translation": "Unable to upload thumbnail path=%v err=%v"
  },
  {
    "id": "api.file.init.debug",
    "translation": "Initializing file API routes"
  },
  {
    "id": "api.file.migrate_filenames_to_file_infos.channel.app_error",
    "translation": "Unable to get channel when migrating post to use FileInfos, post_id=%v, channel_id=%v, err=%v"
  },
  {
    "id": "api.file.migrate_filenames_to_file_infos.file_not_found.warn",
    "translation": "Unable to find file when migrating post to use FileInfos, post_id=%v, filename=%v, path=%v, err=%v"
  },
  {
    "id": "api.file.migrate_filenames_to_file_infos.get_file_infos_again.warn",
    "translation": "Unable to get FileInfos for post after migration, post_id=%v, err=%v"
  },
  {
    "id": "api.file.migrate_filenames_to_file_infos.get_post_again.warn",
    "translation": "Unable to get post when migrating to use FileInfos, post_id=%v, err=%v"
  },
  {
    "id": "api.file.migrate_filenames_to_file_infos.info.app_error",
    "translation": "Unable to fully decode file info when migrating post to use FileInfos, post_id=%v, filename=%v, err=%v"
  },
  {
    "id": "api.file.migrate_filenames_to_file_infos.migrating_post.debug",
    "translation": "Migrating post to use FileInfos, post_id=%v, err=%v"
  },
  {
    "id": "api.file.migrate_filenames_to_file_infos.mismatched_filename.warn",
    "translation": "Found an unusual filename when migrating post to use FileInfos, post_id=%v, channel_id=%v, user_id=%v, filename=%v"
  },
  {
    "id": "api.file.migrate_filenames_to_file_infos.no_filenames.warn",
    "translation": "Unable to migrate post to use FileInfos with an empty Filenames field, post_id=%v"
  },
  {
    "id": "api.file.migrate_filenames_to_file_infos.not_migrating_post.debug",
    "translation": "Post already migrated to use FileInfos, post_id=%v, err=%v"
  },
  {
    "id": "api.file.migrate_filenames_to_file_infos.save_file_info.warn",
    "translation": "Unable to save post when migrating post to use FileInfos, post_id=%v, file_id=%v, path=%v, err=%v"
  },
  {
    "id": "api.file.migrate_filenames_to_file_infos.save_post.warn",
    "translation": "Unable to save file info when migrating post to use FileInfos, post_id=%v, file_id=%v, filename=%v, err=%v"
  },
  {
    "id": "api.file.migrate_filenames_to_file_infos.team_id.app_error",
    "translation": "Unable to find team for FileInfos, post_id=%v, filenames=%v"
  },
  {
    "id": "api.file.migrate_filenames_to_file_infos.teams.app_error",
    "translation": "Unable to get teams when migrating post to use FileInfos, post_id=%v, err=%v"
  },
  {
    "id": "api.file.migrate_filenames_to_file_infos.unexpected_filename.error",
    "translation": "Unable to decipher filename when migrating post to use FileInfos, post_id=%v, filename=%v"
  },
  {
    "id": "api.file.move_file.configured.app_error",
    "translation": "File storage not configured properly. Please configure for either S3 or local server file storage."
  },
  {
    "id": "api.file.move_file.delete_from_s3.app_error",
    "translation": "Unable to delete file from S3."
  },
  {
    "id": "api.file.move_file.get_from_s3.app_error",
    "translation": "Unable to get file from S3."
  },
  {
    "id": "api.file.move_file.rename.app_error",
    "translation": "Unable to move file locally."
  },
  {
    "id": "api.file.open_file_write_stream.configured.app_error",
    "translation": "File storage not configured properly. Please configure for either S3 or local server file storage."
  },
  {
    "id": "api.file.open_file_write_stream.creating_dir.app_error",
    "translation": "Encountered an error creating the directory for the new file"
  },
  {
    "id": "api.file.open_file_write_stream.local_server.app_error",
    "translation": "Encountered an error writing to local server storage"
  },
  {
    "id": "api.file.open_file_write_stream.s3.app_error",
    "translation": "S3 is not supported."
  },
  {
    "id": "api.file.read_file.configured.app_error",
    "translation": "File storage not configured properly. Please configure for either S3 or local server file storage."
  },
  {
    "id": "api.file.read_file.get.app_error",
    "translation": "Unable to get file from S3"
  },
  {
    "id": "api.file.read_file.reading_local.app_error",
    "translation": "Encountered an error reading from local server storage"
  },
  {
    "id": "api.file.upload_file.bad_parse.app_error",
    "translation": "Unable to upload file. Header cannot be parsed."
  },
  {
    "id": "api.file.upload_file.large_image.app_error",
    "translation": "File above maximum dimensions could not be uploaded: {{.Filename}}"
  },
  {
    "id": "api.file.upload_file.storage.app_error",
    "translation": "Unable to upload file. Image storage is not configured."
  },
  {
    "id": "api.file.upload_file.too_large.app_error",
    "translation": "Unable to upload file. File is too large."
  },
  {
    "id": "api.file.write_file.configured.app_error",
    "translation": "File storage not configured properly. Please configure for either S3 or local server file storage."
  },
  {
    "id": "api.file.write_file.s3.app_error",
    "translation": "Encountered an error writing to S3"
  },
  {
    "id": "api.file.write_file_locally.create_dir.app_error",
    "translation": "Encountered an error creating the directory for the new file"
  },
  {
    "id": "api.file.write_file_locally.writing.app_error",
    "translation": "Encountered an error writing to local server storage"
  },
  {
    "id": "api.general.init.debug",
    "translation": "Initializing general API routes"
  },
  {
    "id": "api.import.import_post.attach_files.error",
    "translation": "Error attaching files to post. postId=%v, fileIds=%v, message=%v"
  },
  {
    "id": "api.import.import_post.saving.debug",
    "translation": "Error saving post. user=%v, message=%v"
  },
  {
    "id": "api.import.import_user.join_team.error",
    "translation": "Failed to join team when importing err=%v"
  },
  {
    "id": "api.import.import_user.joining_default.error",
    "translation": "Encountered an issue joining default channels user_id=%s, team_id=%s, err=%v"
  },
  {
    "id": "api.import.import_user.saving.error",
    "translation": "Error saving user. err=%v"
  },
  {
    "id": "api.import.import_user.set_email.error",
    "translation": "Failed to set email verified err=%v"
  },
  {
    "id": "api.incoming_webhook.disabled.app_errror",
    "translation": "Incoming webhooks have been disabled by the system admin."
  },
  {
    "id": "api.license.add_license.array.app_error",
    "translation": "Empty array under 'license' in request"
  },
  {
    "id": "api.license.add_license.expired.app_error",
    "translation": "License is either expired or has not yet started."
  },
  {
    "id": "api.license.add_license.invalid.app_error",
    "translation": "Invalid license file."
  },
  {
    "id": "api.license.add_license.invalid_count.app_error",
    "translation": "Unable to count total unique users."
  },
  {
    "id": "api.license.add_license.no_file.app_error",
    "translation": "No file under 'license' in request"
  },
  {
    "id": "api.license.add_license.open.app_error",
    "translation": "Could not open license file"
  },
  {
    "id": "api.license.add_license.save.app_error",
    "translation": "License did not save properly."
  },
  {
    "id": "api.license.add_license.save_active.app_error",
    "translation": "Active license ID did not save properly."
  },
  {
    "id": "api.license.add_license.unique_users.app_error",
    "translation": "This license only supports {{.Users}} users, when your system has {{.Count}} unique users. Unique users are counted distinctly by email address. You can see total user count under Site Reports -> View Statistics."
  },
  {
    "id": "api.license.init.debug",
    "translation": "Initializing license API routes"
  },
  {
    "id": "api.license.remove_license.remove.app_error",
    "translation": "License did not remove properly."
  },
  {
    "id": "api.oauth.allow_oauth.bad_client.app_error",
    "translation": "invalid_request: Bad client_id"
  },
  {
    "id": "api.oauth.allow_oauth.bad_redirect.app_error",
    "translation": "invalid_request: Missing or bad redirect_uri"
  },
  {
    "id": "api.oauth.allow_oauth.bad_response.app_error",
    "translation": "invalid_request: Bad response_type"
  },
  {
    "id": "api.oauth.allow_oauth.database.app_error",
    "translation": "server_error: Error accessing the database"
  },
  {
    "id": "api.oauth.allow_oauth.redirect_callback.app_error",
    "translation": "invalid_request: Supplied redirect_uri did not match registered callback_url"
  },
  {
    "id": "api.oauth.allow_oauth.turn_off.app_error",
    "translation": "The system admin has turned off OAuth2 Service Provider."
  },
  {
    "id": "api.oauth.authorize_oauth.disabled.app_error",
    "translation": "The system admin has turned off OAuth2 Service Provider."
  },
  {
    "id": "api.oauth.authorize_oauth.missing.app_error",
    "translation": "Missing one or more of response_type, client_id, or redirect_uri"
  },
  {
    "id": "api.oauth.complete_oauth.missing_code.app_error",
    "translation": "The service provider {{.service}} did not provide an authorization code in the redirect URL.\n\nFor [Google Apps](https://docs.mattermost.com/deployment/sso-google.html) make sure your administrator enabled the Google+ API.\n\nFor [Office 365](https://docs.mattermost.com/deployment/sso-office.html) make sure the administrator of your Microsoft organization has enabled the Mattermost app.\n\nFor [GitLab](https://docs.mattermost.com/deployment/sso-gitlab.html) please make sure you followed the setup instructions.\n\nIf you reviewed the above and are still having trouble with configuration, you may post in our [Troubleshooting forum](https://forum.mattermost.org/c/general/trouble-shoot) where we'll be happy to help with issues during setup."
  },
  {
    "id": "api.oauth.delete.permissions.app_error",
    "translation": "Invalid permissions to delete the OAuth2 App"
  },
  {
    "id": "api.oauth.get_access_token.bad_client_id.app_error",
    "translation": "invalid_request: Bad client_id"
  },
  {
    "id": "api.oauth.get_access_token.bad_client_secret.app_error",
    "translation": "invalid_request: Missing client_secret"
  },
  {
    "id": "api.oauth.get_access_token.bad_grant.app_error",
    "translation": "invalid_request: Bad grant_type"
  },
  {
    "id": "api.oauth.get_access_token.credentials.app_error",
    "translation": "invalid_client: Invalid client credentials"
  },
  {
    "id": "api.oauth.get_access_token.disabled.app_error",
    "translation": "The system admin has turned off OAuth2 Service Provider."
  },
  {
    "id": "api.oauth.get_access_token.expired_code.app_error",
    "translation": "invalid_grant: Invalid or expired authorization code"
  },
  {
    "id": "api.oauth.get_access_token.internal.app_error",
    "translation": "server_error: Encountered internal server error while accessing database"
  },
  {
    "id": "api.oauth.get_access_token.internal_saving.app_error",
    "translation": "server_error: Encountered internal server error while saving access token to database"
  },
  {
    "id": "api.oauth.get_access_token.internal_session.app_error",
    "translation": "server_error: Encountered internal server error while saving session to database"
  },
  {
    "id": "api.oauth.get_access_token.internal_user.app_error",
    "translation": "server_error: Encountered internal server error while pulling user from database"
  },
  {
    "id": "api.oauth.get_access_token.missing_code.app_error",
    "translation": "invalid_request: Missing code"
  },
  {
    "id": "api.oauth.get_access_token.missing_refresh_token.app_error",
    "translation": "invalid_request: Missing refresh_token"
  },
  {
    "id": "api.oauth.get_access_token.redirect_uri.app_error",
    "translation": "invalid_request: Supplied redirect_uri does not match authorization code redirect_uri"
  },
  {
    "id": "api.oauth.get_access_token.refresh_token.app_error",
    "translation": "invalid_grant: Invalid refresh token"
  },
  {
    "id": "api.oauth.get_auth_data.find.error",
    "translation": "Couldn't find auth code for code=%s"
  },
  {
    "id": "api.oauth.init.debug",
    "translation": "Initializing OAuth API routes"
  },
  {
    "id": "api.oauth.regenerate_secret.app_error",
    "translation": "Invalid permissions to regenerate the OAuth2 App Secret"
  },
  {
    "id": "api.oauth.register_oauth_app.turn_off.app_error",
    "translation": "The system admin has turned off OAuth2 Service Provider."
  },
  {
    "id": "api.oauth.revoke_access_token.del_session.app_error",
    "translation": "Error deleting session from DB"
  },
  {
    "id": "api.oauth.revoke_access_token.del_token.app_error",
    "translation": "Error deleting access token from DB"
  },
  {
    "id": "api.oauth.revoke_access_token.get.app_error",
    "translation": "Error getting access token from DB before deletion"
  },
  {
    "id": "api.oauth.singup_with_oauth.disabled.app_error",
    "translation": "User sign-up is disabled."
  },
  {
    "id": "api.oauth.singup_with_oauth.expired_link.app_error",
    "translation": "The signup link has expired"
  },
  {
    "id": "api.oauth.singup_with_oauth.invalid_link.app_error",
    "translation": "The signup link does not appear to be valid"
  },
  {
    "id": "api.post.check_for_out_of_channel_mentions.message.multiple",
    "translation": "{{.Usernames}} and {{.LastUsername}} were mentioned, but they did not receive notifications because they do not belong to this channel."
  },
  {
    "id": "api.post.check_for_out_of_channel_mentions.message.one",
    "translation": "{{.Username}} was mentioned, but they did not receive a notification because they do not belong to this channel."
  },
  {
    "id": "api.post.create_post.attach_files.error",
    "translation": "Encountered error attaching files to post, post_id=%s, user_id=%s, file_ids=%v, err=%v"
  },
  {
    "id": "api.post.create_post.bad_filename.error",
    "translation": "Bad filename discarded, filename=%v"
  },
  {
    "id": "api.post.create_post.can_not_post_to_deleted.error",
    "translation": "Can not post to deleted channel."
  },
  {
    "id": "api.post.create_post.channel_root_id.app_error",
    "translation": "Invalid ChannelId for RootId parameter"
  },
  {
    "id": "api.post.create_post.last_viewed.error",
    "translation": "Encountered error updating last viewed, channel_id=%s, user_id=%s, err=%v"
  },
  {
    "id": "api.post.create_post.parent_id.app_error",
    "translation": "Invalid ParentId parameter"
  },
  {
    "id": "api.post.create_post.root_id.app_error",
    "translation": "Invalid RootId parameter"
  },
  {
    "id": "api.post.create_webhook_post.creating.app_error",
    "translation": "Error creating post"
  },
  {
    "id": "api.post.delete_flagged_post.app_error.warn",
    "translation": "Unable to delete flagged post preference when deleting post, err=%v"
  },
  {
    "id": "api.post.delete_post.permissions.app_error",
    "translation": "You do not have the appropriate permissions"
  },
  {
    "id": "api.post.delete_post_files.app_error.warn",
    "translation": "Encountered error when deleting files for post, post_id=%v, err=%v"
  },
  {
    "id": "api.post.disabled_all",
    "translation": "@all has been disabled because the channel has more than {{.Users}} users."
  },
  {
    "id": "api.post.disabled_channel",
    "translation": "@channel has been disabled because the channel has more than {{.Users}} users."
  },
  {
    "id": "api.post.disabled_here",
    "translation": "@here has been disabled because the channel has more than {{.Users}} users."
  },
  {
    "id": "api.post.get_message_for_notification.files_sent",
    "translation": {
      "one": "{{.Count}} file sent: {{.Filenames}}",
      "other": "{{.Count}} files sent: {{.Filenames}}"
    }
  },
  {
    "id": "api.post.get_message_for_notification.get_files.error",
    "translation": "Encountered error when getting files for notification message, post_id=%v, err=%v"
  },
  {
    "id": "api.post.get_message_for_notification.images_sent",
    "translation": {
      "one": "{{.Count}} image sent: {{.Filenames}}",
      "other": "{{.Count}} images sent: {{.Filenames}}"
    }
  },
  {
    "id": "api.post.get_out_of_channel_mentions.regex.error",
    "translation": "Failed to compile @mention regex user_id=%v, err=%v"
  },
  {
    "id": "api.post.get_post.permissions.app_error",
    "translation": "You do not have the appropriate permissions"
  },
  {
    "id": "api.post.handle_post_events_and_forget.members.error",
    "translation": "Failed to get channel members channel_id=%v err=%v"
  },
  {
    "id": "api.post.handle_webhook_events_and_forget.create_post.error",
    "translation": "Failed to create response post, err=%v"
  },
  {
    "id": "api.post.handle_webhook_events_and_forget.event_post.error",
    "translation": "Event POST failed, err=%s"
  },
  {
    "id": "api.post.init.debug",
    "translation": "Initializing post API routes"
  },
  {
    "id": "api.post.link_preview_disabled.app_error",
    "translation": "Link previews have been disabled by the system administrator."
  },
  {
    "id": "api.post.make_direct_channel_visible.get_2_members.error",
    "translation": "Failed to get 2 members for a direct channel channel_id={{.ChannelId}}"
  },
  {
    "id": "api.post.make_direct_channel_visible.get_members.error",
    "translation": "Failed to get channel members channel_id=%v err=%v"
  },
  {
    "id": "api.post.make_direct_channel_visible.save_pref.error",
    "translation": "Failed to save direct channel preference user_id=%v other_user_id=%v err=%v"
  },
  {
    "id": "api.post.make_direct_channel_visible.update_pref.error",
    "translation": "Failed to update direct channel preference user_id=%v other_user_id=%v err=%v"
  },
  {
    "id": "api.post.notification.member_profile.warn",
    "translation": "Unable to get profile for channel member, user_id=%v"
  },
  {
    "id": "api.post.send_notifications.user_id.debug",
    "translation": "Post creator not in channel for the post, no notification sent post_id=%v channel_id=%v user_id=%v"
  },
  {
    "id": "api.post.send_notifications_and_forget.clear_push_notification.debug",
    "translation": "Clearing push notification to %v with channel_id %v"
  },
  {
    "id": "api.post.send_notifications_and_forget.files.error",
    "translation": "Failed to get files for post notification post_id=%v, err=%v"
  },
  {
    "id": "api.post.send_notifications_and_forget.get_teams.error",
    "translation": "Failed to get teams when sending cross-team DM user_id=%v, err=%v"
  },
  {
    "id": "api.post.send_notifications_and_forget.mention_body",
    "translation": "You have one new mention."
  },
  {
    "id": "api.post.send_notifications_and_forget.mention_subject",
    "translation": "New Mention"
  },
  {
    "id": "api.post.send_notifications_and_forget.message_body",
    "translation": "You have one new message."
  },
  {
    "id": "api.post.send_notifications_and_forget.message_subject",
    "translation": "New Direct Message"
  },
  {
    "id": "api.post.send_notifications_and_forget.push_in",
    "translation": " in "
  },
  {
    "id": "api.post.send_notifications_and_forget.push_mention",
    "translation": " mentioned you in "
  },
  {
    "id": "api.post.send_notifications_and_forget.push_message",
    "translation": " sent you a direct message"
  },
  {
    "id": "api.post.send_notifications_and_forget.push_non_mention",
    "translation": " posted in "
  },
  {
    "id": "api.post.send_notifications_and_forget.push_notification.debug",
    "translation": "Sending push notification to %v with msg of '%v'"
  },
  {
    "id": "api.post.send_notifications_and_forget.push_notification.error",
    "translation": "Failed to send push device_id={{.DeviceId}}, err={{.Error}}"
  },
  {
    "id": "api.post.send_notifications_and_forget.sent",
    "translation": "{{.Prefix}} {{.Filenames}} sent"
  },
  {
    "id": "api.post.update_mention_count_and_forget.update_error",
    "translation": "Failed to update mention count, post_id=%v channel_id=%v err=%v"
  },
  {
    "id": "api.post.update_post.find.app_error",
    "translation": "We couldn't find the existing post or comment to update."
  },
  {
    "id": "api.post.update_post.permissions.app_error",
    "translation": "You do not have the appropriate permissions"
  },
  {
    "id": "api.post.update_post.permissions_denied.app_error",
    "translation": "Post edit has been disabled. Please ask your systems administrator for details."
  },
  {
    "id": "api.post.update_post.permissions_details.app_error",
    "translation": "Already deleted id={{.PostId}}"
  },
  {
    "id": "api.post.update_post.permissions_time_limit.app_error",
    "translation": "Post edit is only allowed for {{.timeLimit}} seconds. Please ask your systems administrator for details."
  },
  {
    "id": "api.post.update_post.system_message.app_error",
    "translation": "Unable to update system message"
  },
  {
    "id": "api.post_get_post_by_id.get.app_error",
    "translation": "Unable to get post"
  },
  {
    "id": "api.preference.delete_preferences.decode.app_error",
    "translation": "Unable to decode preferences from request"
  },
  {
    "id": "api.preference.delete_preferences.user_id.app_error",
    "translation": "Unable to delete preferences for other user"
  },
  {
    "id": "api.preference.init.debug",
    "translation": "Initializing preference API routes"
  },
  {
    "id": "api.preference.save_preferences.decode.app_error",
    "translation": "Unable to decode preferences from request"
  },
  {
    "id": "api.preference.save_preferences.set.app_error",
    "translation": "Unable to set preferences for other user"
  },
  {
    "id": "api.preference.save_preferences.set_details.app_error",
    "translation": "session.user_id={{.SessionUserId}}, preference.user_id={{.PreferenceUserId}}"
  },
  {
    "id": "api.reaction.delete_reaction.mismatched_channel_id.app_error",
    "translation": "Failed to delete reaction because channel ID does not match post ID in the URL"
  },
  {
    "id": "api.reaction.init.debug",
    "translation": "Initializing reactions api routes"
  },
  {
    "id": "api.reaction.list_reactions.mismatched_channel_id.app_error",
    "translation": "Failed to get reactions because channel ID does not match post ID in the URL"
  },
  {
    "id": "api.reaction.save_reaction.mismatched_channel_id.app_error",
    "translation": "Failed to save reaction because channel ID does not match post ID in the URL"
  },
  {
    "id": "api.reaction.send_reaction_event.post.app_error",
    "translation": "Failed to get post when sending websocket event for reaction"
  },
  {
    "id": "api.saml.save_certificate.app_error",
    "translation": "Certificate did not save properly."
  },
  {
    "id": "api.server.new_server.init.info",
    "translation": "Server is initializing..."
  },
  {
    "id": "api.server.start_server.listening.info",
    "translation": "Server is listening on %v"
  },
  {
    "id": "api.server.start_server.rate.info",
    "translation": "RateLimiter is enabled"
  },
  {
    "id": "api.server.start_server.rate.warn",
    "translation": "RateLimitSettings not configured properly using VaryByHeader and disabling VaryByRemoteAddr"
  },
  {
    "id": "api.server.start_server.rate_limiting_memory_store",
    "translation": "Unable to initialize rate limiting memory store. Check MemoryStoreSize config setting."
  },
  {
    "id": "api.server.start_server.rate_limiting_rate_limiter",
    "translation": "Unable to initialize rate limiting."
  },
  {
    "id": "api.server.start_server.starting.critical",
    "translation": "Error starting server, err:%v"
  },
  {
    "id": "api.server.start_server.starting.info",
    "translation": "Starting Server..."
  },
  {
    "id": "api.server.start_server.starting.panic",
    "translation": "Error starting server "
  },
  {
    "id": "api.server.stop_server.stopped.info",
    "translation": "Server stopped"
  },
  {
    "id": "api.server.stop_server.stopping.info",
    "translation": "Stopping Server..."
  },
  {
    "id": "api.slackimport.slack_add_bot_user.email_pwd",
    "translation": "Slack Bot/Integration Posts Import User: Email, Password: {{.Email}}, {{.Password}}\r\n"
  },
  {
    "id": "api.slackimport.slack_add_bot_user.unable_import",
    "translation": "Unable to import Slack Bot/Integration Posts Import User: {{.Username}}\r\n"
  },
  {
    "id": "api.slackimport.slack_add_channels.added",
    "translation": "\r\n Channels Added \r\n"
  },
  {
    "id": "api.slackimport.slack_add_channels.failed_to_add_user",
    "translation": "Failed to add user to channel: {{.Username}}\r\n"
  },
  {
    "id": "api.slackimport.slack_add_channels.import_failed",
    "translation": "Failed to import: {{.DisplayName}}\r\n"
  },
  {
    "id": "api.slackimport.slack_add_channels.import_failed.warn",
    "translation": "Slack Importer: Failed to import channel: %s"
  },
  {
    "id": "api.slackimport.slack_add_channels.merge",
    "translation": "Merged with existing channel: {{.DisplayName}}\r\n"
  },
  {
    "id": "api.slackimport.slack_add_posts.attach_files.error",
    "translation": "Encountered error attaching files to post, post_id=%s, file_ids=%v, err=%v"
  },
  {
    "id": "api.slackimport.slack_add_posts.bot.warn",
    "translation": "Slack bot posts are not imported yet"
  },
  {
    "id": "api.slackimport.slack_add_posts.bot_user_no_exists.warn",
    "translation": "Slack Importer: Not importing bot message as the bot-importing user does not exist."
  },
  {
    "id": "api.slackimport.slack_add_posts.msg_no_comment.debug",
    "translation": "File comment undefined"
  },
  {
    "id": "api.slackimport.slack_add_posts.msg_no_usr.debug",
    "translation": "Message without user"
  },
  {
    "id": "api.slackimport.slack_add_posts.no_bot_id.warn",
    "translation": "Slack Importer: Not importing bot message due to lack of BotId field."
  },
  {
    "id": "api.slackimport.slack_add_posts.unsupported.warn",
    "translation": "Unsupported post type: %v, %v"
  },
  {
    "id": "api.slackimport.slack_add_posts.upload_file_not_found.warn",
    "translation": "No file found in Slack export for file upload message with file ID {{.FileId}}"
  },
  {
    "id": "api.slackimport.slack_add_posts.upload_file_not_in_json.warn",
    "translation": "Cannot import file for upload post with no \"file\" section present in export."
  },
  {
    "id": "api.slackimport.slack_add_posts.upload_file_open_failed.warn",
    "translation": "Could not open the upload file with ID {{.FileId}} in the export archive with error: {{.Error}}"
  },
  {
    "id": "api.slackimport.slack_add_posts.upload_file_upload_failed.warn",
    "translation": "Uploading the file for upload message with file ID {{.FileId}} failed with error: {{.Error}}"
  },
  {
    "id": "api.slackimport.slack_add_posts.user_no_exists.debug",
    "translation": "User: %v does not exist!"
  },
  {
    "id": "api.slackimport.slack_add_posts.without_user.debug",
    "translation": "Message without user"
  },
  {
    "id": "api.slackimport.slack_add_users.created",
    "translation": "\r\n Users Created\r\n"
  },
  {
    "id": "api.slackimport.slack_add_users.email_pwd",
    "translation": "Email, Password: {{.Email}}, {{.Password}}\r\n"
  },
  {
    "id": "api.slackimport.slack_add_users.merge_existing",
    "translation": "Merged user with existing account: {{.Email}}, {{.Username}}\r\n"
  },
  {
    "id": "api.slackimport.slack_add_users.merge_existing_failed",
    "translation": "Tried to merge user with existing account: {{.Email}}, {{.Username}}, but failed to add the user to this team.\r\n"
  },
  {
    "id": "api.slackimport.slack_add_users.missing_email_address",
    "translation": "User {{.Username}} does not have an email address in the Slack export. Using {{.Email}} as a placeholder. The user should update their email address once logged in to the system.\r\n"
  },
  {
    "id": "api.slackimport.slack_add_users.missing_email_address.warn",
    "translation": "User {{.Username}} does not have an email address in the Slack export. Using {{.Email}} as a placeholder. The user should update their email address once logged in to the system."
  },
  {
    "id": "api.slackimport.slack_add_users.unable_import",
    "translation": "Unable to import user: {{.Username}}\r\n"
  },
  {
    "id": "api.slackimport.slack_convert_channel_mentions.compile_regexp_failed.warn",
    "translation": "Failed to compile the !channel matching regular expression for Slack channel {{.ChannelID}} {{.ChannelName}}"
  },
  {
    "id": "api.slackimport.slack_convert_timestamp.bad.warn",
    "translation": "Bad timestamp detected"
  },
  {
    "id": "api.slackimport.slack_convert_user_mentions.compile_regexp_failed.warn",
    "translation": "Failed to compile the @mention matching regular expression for Slack user {{.UserID}} {{.Username}}"
  },
  {
    "id": "api.slackimport.slack_deactivate_bot_user.failed_to_deactivate",
    "translation": "Slack Importer: Failed to deactivate the bot-importing user."
  },
  {
    "id": "api.slackimport.slack_import.log",
    "translation": "Mattermost Slack Import Log\r\n"
  },
  {
    "id": "api.slackimport.slack_import.note1",
    "translation": "- Some posts may not have been imported because they where not supported by this importer.\r\n"
  },
  {
    "id": "api.slackimport.slack_import.note2",
    "translation": "- Slack bot posts are currently not supported.\r\n"
  },
  {
    "id": "api.slackimport.slack_import.note3",
    "translation": "- Additional errors may be found in the server logs.\r\n"
  },
  {
    "id": "api.slackimport.slack_import.notes",
    "translation": "\r\n Notes \r\n"
  },
  {
    "id": "api.slackimport.slack_import.open.app_error",
    "translation": "Unable to open: {{.Filename}}"
  },
  {
    "id": "api.slackimport.slack_import.team_fail",
    "translation": "Failed to get team to import into.\r\n"
  },
  {
    "id": "api.slackimport.slack_import.zip.app_error",
    "translation": "Unable to open zip file"
  },
  {
    "id": "api.slackimport.slack_parse_channels.error",
    "translation": "Error parsing slack channels. Import may work anyway."
  },
  {
    "id": "api.slackimport.slack_parse_posts.error",
    "translation": "Error parsing some slack posts. Import may work anyway."
  },
  {
    "id": "api.slackimport.slack_sanitise_channel_properties.display_name_too_long.warn",
    "translation": "Slack Importer: Channel {{.ChannelName}} has a display name which is too long. It will be truncated when imported."
  },
  {
    "id": "api.slackimport.slack_sanitise_channel_properties.header_too_long.warn",
    "translation": "Slack Importer: Channel {{.ChannelName}} has a header which is too long. It will be truncated when imported."
  },
  {
    "id": "api.slackimport.slack_sanitise_channel_properties.name_too_long.warn",
    "translation": "Slack Importer: Channel {{.ChannelName}} has a name which is too long. It will be truncated when imported."
  },
  {
    "id": "api.slackimport.slack_sanitise_channel_properties.purpose_too_long.warn",
    "translation": "Slack Importer: Channel {{.ChannelName}} has a purpose which is too long. It will be truncated when imported."
  },
  {
    "id": "api.status.init.debug",
    "translation": "Initializing status API routes"
  },
  {
    "id": "api.status.last_activity.error",
    "translation": "Failed to update LastActivityAt for user_id=%v and session_id=%v, err=%v"
  },
  {
    "id": "api.status.save_status.error",
    "translation": "Failed to save status for user_id=%v, err=%v"
  },
  {
    "id": "api.team.create_team.email_disabled.app_error",
    "translation": "Team sign-up with email is disabled."
  },
  {
    "id": "api.team.create_team_from_signup.email_disabled.app_error",
    "translation": "Team sign-up with email is disabled."
  },
  {
    "id": "api.team.create_team_from_signup.expired_link.app_error",
    "translation": "The signup link has expired"
  },
  {
    "id": "api.team.create_team_from_signup.invalid_link.app_error",
    "translation": "The signup link does not appear to be valid"
  },
  {
    "id": "api.team.create_team_from_signup.unavailable.app_error",
    "translation": "This URL is unavailable. Please try another."
  },
  {
    "id": "api.team.email_teams.sending.error",
    "translation": "An error occurred while sending an email in emailTeams err=%v"
  },
  {
    "id": "api.team.get_invite_info.not_open_team",
    "translation": "Invite is invalid because this is not an open team."
  },
  {
    "id": "api.team.import_team.admin.app_error",
    "translation": "Only a team admin can import data."
  },
  {
    "id": "api.team.import_team.array.app_error",
    "translation": "Empty array under 'file' in request"
  },
  {
    "id": "api.team.import_team.integer.app_error",
    "translation": "Filesize not an integer"
  },
  {
    "id": "api.team.import_team.no_file.app_error",
    "translation": "No file under 'file' in request"
  },
  {
    "id": "api.team.import_team.open.app_error",
    "translation": "Could not open file"
  },
  {
    "id": "api.team.import_team.parse.app_error",
    "translation": "Could not parse multipart form"
  },
  {
    "id": "api.team.import_team.unavailable.app_error",
    "translation": "Malformed request: filesize field is not present."
  },
  {
    "id": "api.team.init.debug",
    "translation": "Initializing team API routes"
  },
  {
    "id": "api.team.invite_members.admin",
    "translation": "administrator"
  },
  {
    "id": "api.team.invite_members.already.app_error",
    "translation": "This person is already on your team"
  },
  {
    "id": "api.team.invite_members.member",
    "translation": "member"
  },
  {
    "id": "api.team.invite_members.no_one.app_error",
    "translation": "No one to invite."
  },
  {
    "id": "api.team.invite_members.restricted_system_admin.app_error",
    "translation": "Inviting new users to a team is restricted to System Administrators."
  },
  {
    "id": "api.team.invite_members.restricted_team_admin.app_error",
    "translation": "Inviting new users to a team is restricted to Team and System Administrators."
  },
  {
    "id": "api.team.invite_members.send.error",
    "translation": "Failed to send invite email successfully err=%v"
  },
  {
    "id": "api.team.invite_members.sending.info",
    "translation": "sending invitation to %v %v"
  },
  {
    "id": "api.team.is_team_creation_allowed.disabled.app_error",
    "translation": "Team creation has been disabled. Please ask your systems administrator for details."
  },
  {
    "id": "api.team.is_team_creation_allowed.domain.app_error",
    "translation": "Email must be from a specific domain (e.g. @example.com). Please ask your systems administrator for details."
  },
  {
    "id": "api.team.permanent_delete_team.attempting.warn",
    "translation": "Attempting to permanently delete team %v id=%v"
  },
  {
    "id": "api.team.permanent_delete_team.deleted.warn",
    "translation": "Permanently deleted team %v id=%v"
  },
  {
    "id": "api.team.remove_user_from_team.missing.app_error",
    "translation": "The user does not appear to be part of this team."
  },
  {
    "id": "api.team.signup_team.email_disabled.app_error",
    "translation": "Team sign-up with email is disabled."
  },
  {
    "id": "api.team.update_member_roles.not_a_member",
    "translation": "Specified user is not a member of specified team."
  },
  {
    "id": "api.team.update_team.permissions.app_error",
    "translation": "You do not have the appropriate permissions"
  },
  {
    "id": "api.templates.channel_name.group",
    "translation": "Group Message"
  },
  {
    "id": "api.templates.email_change_body.info",
    "translation": "Your email address for {{.TeamDisplayName}} has been changed to {{.NewEmail}}.<br>If you did not make this change, please contact the system administrator."
  },
  {
    "id": "api.templates.email_change_body.title",
    "translation": "You updated your email"
  },
  {
    "id": "api.templates.email_change_subject",
    "translation": "[{{ .SiteName }}] Your email address has changed"
  },
  {
    "id": "api.templates.email_change_verify_body.button",
    "translation": "Verify Email"
  },
  {
    "id": "api.templates.email_change_verify_body.info",
    "translation": "To finish updating your email address for {{.TeamDisplayName}}, please click the link below to confirm this is the right address."
  },
  {
    "id": "api.templates.email_change_verify_body.title",
    "translation": "You updated your email"
  },
  {
    "id": "api.templates.email_change_verify_subject",
    "translation": "[{{ .SiteName }}] Verify new email address"
  },
  {
    "id": "api.templates.email_footer",
    "translation": "To change your notification preferences, log in to your team site and go to Account Settings > Notifications."
  },
  {
    "id": "api.templates.email_info",
    "translation": "Any questions at all, mail us any time: <a href='mailto:{{.SupportEmail}}' style='text-decoration: none; color:#2389D7;'>{{.SupportEmail}}</a>.<br>Best wishes,<br>The {{.SiteName}} Team<br>"
  },
  {
    "id": "api.templates.email_organization",
    "translation": "Sent by "
  },
  {
    "id": "api.templates.error.link",
    "translation": "Go back to Mattermost"
  },
  {
    "id": "api.templates.error.title",
    "translation": "{{ .SiteName }} needs your help:"
  },
  {
    "id": "api.templates.find_teams_body.found",
    "translation": "Your request to find teams associated with your email found the following:"
  },
  {
    "id": "api.templates.find_teams_body.not_found",
    "translation": "We could not find any teams for the given email."
  },
  {
    "id": "api.templates.find_teams_body.title",
    "translation": "Finding teams"
  },
  {
    "id": "api.templates.find_teams_subject",
    "translation": "Your {{ .SiteName }} Teams"
  },
  {
    "id": "api.templates.invite_body.button",
    "translation": "Join Team"
  },
  {
    "id": "api.templates.invite_body.extra_info",
    "translation": "Mattermost lets you share messages and files from your PC or phone, with instant search and archiving. After you’ve joined <strong>{{.TeamDisplayName}}</strong>, you can sign-in to your new team and access these features anytime from the web address:<br/><br/><a href='{{.TeamURL}}'>{{.TeamURL}}</a>"
  },
  {
    "id": "api.templates.invite_body.info",
    "translation": "The team {{.SenderStatus}} <strong>{{.SenderName}}</strong>, has invited you to join <strong>{{.TeamDisplayName}}</strong>."
  },
  {
    "id": "api.templates.invite_body.title",
    "translation": "You've been invited"
  },
  {
    "id": "api.templates.invite_subject",
    "translation": "[{{ .SiteName }}] {{ .SenderName }} invited you to join {{ .TeamDisplayName }} Team"
  },
  {
    "id": "api.templates.mfa_activated_body.info",
    "translation": "Multi-factor authentication has been added to your account on {{ .SiteURL }}.<br>If this change wasn't initiated by you, please contact your system administrator."
  },
  {
    "id": "api.templates.mfa_activated_body.title",
    "translation": "Multi-factor authentication was added"
  },
  {
    "id": "api.templates.mfa_change_subject",
    "translation": "[{{ .SiteName }}] Your MFA has been updated"
  },
  {
    "id": "api.templates.mfa_deactivated_body.info",
    "translation": "Multi-factor authentication has been removed from your account on {{ .SiteURL }}.<br>If this change wasn't initiated by you, please contact your system administrator."
  },
  {
    "id": "api.templates.mfa_deactivated_body.title",
    "translation": "Multi-factor authentication was removed"
  },
  {
    "id": "api.templates.password_change_body.info",
    "translation": "Your password has been updated for {{.TeamDisplayName}} on {{ .TeamURL }} by {{.Method}}.<br>If this change wasn't initiated by you, please contact your system administrator."
  },
  {
    "id": "api.templates.password_change_body.title",
    "translation": "Your password has been updated"
  },
  {
    "id": "api.templates.password_change_subject",
    "translation": "[{{ .SiteName }}] Your password has been updated"
  },
  {
    "id": "api.templates.post_body.button",
    "translation": "Go To Post"
  },
  {
    "id": "api.templates.post_body.info",
    "translation": "CHANNEL: {{.ChannelName}}<br>{{.SenderName}} - {{.Hour}}:{{.Minute}} {{.TimeZone}}, {{.Month}} {{.Day}}"
  },
  {
    "id": "api.templates.post_subject_in_channel",
    "translation": "{{.SubjectText}} in {{.TeamDisplayName}} ({{.ChannelName}}) on {{.Month}} {{.Day}}, {{.Year}}"
  },
  {
    "id": "api.templates.post_subject_in_direct_message",
    "translation": "{{.SubjectText}} from {{.SenderDisplayName}} on {{.Month}} {{.Day}}, {{.Year}}"
  },
  {
    "id": "api.templates.post_subject_in_group_message",
    "translation": "New Group Message from {{ .SenderDisplayName}} on {{.Month}} {{.Day}}, {{.Year}}"
  },
  {
    "id": "api.templates.reset_body.button",
    "translation": "Reset Password"
  },
  {
    "id": "api.templates.reset_body.info",
    "translation": "To change your password, click \"Reset Password\" below.<br>If you did not mean to reset your password, please ignore this email and your password will remain the same. The password reset link expires in 24 hours."
  },
  {
    "id": "api.templates.reset_body.title",
    "translation": "You requested a password reset"
  },
  {
    "id": "api.templates.reset_subject",
    "translation": "[{{ .SiteName }}] Reset your password"
  },
  {
    "id": "api.templates.signin_change_email.body.info",
    "translation": "You updated your sign-in method on {{ .SiteName }} to {{.Method}}.<br>If this change wasn't initiated by you, please contact your system administrator."
  },
  {
    "id": "api.templates.signin_change_email.body.method_email",
    "translation": "email and password"
  },
  {
    "id": "api.templates.signin_change_email.body.title",
    "translation": "You updated your sign-in method"
  },
  {
    "id": "api.templates.signin_change_email.subject",
    "translation": "[{{ .SiteName }}] You updated your sign-in method on {{ .SiteName }}"
  },
  {
    "id": "api.templates.signup_team_body.button",
    "translation": "Set up your team"
  },
  {
    "id": "api.templates.signup_team_body.info",
    "translation": "{{ .SiteName }} is one place for all your team communication, searchable and available anywhere.<br>You'll get more out of {{ .SiteName }} when your team is in constant communication--let's get them on board."
  },
  {
    "id": "api.templates.signup_team_body.title",
    "translation": "Thanks for creating a team!"
  },
  {
    "id": "api.templates.signup_team_subject",
    "translation": "{{ .SiteName }} Team Setup"
  },
  {
    "id": "api.templates.upgrade_30_body.info",
    "translation": "<h3 style='font-weight: normal; margin-top: 10px;'>YOUR DUPLICATE ACCOUNTS HAVE BEEN UPDATED</h3>Your Mattermost server is being upgraded to Version 3.0, which lets you use a single account across multiple teams.<br/><br/>You are receiving this email because the upgrade process has detected your account had the same email or username as other accounts on the server.<br/><br/>The following updates have been made: <br/><br/>{{if .EmailChanged }}- The duplicate email of an account on the `/{{.TeamName}}` team was changed to `{{.Email}}`. You will need to use email and password to login, you can use this new email address for login.<br/><br/>{{end}}{{if .UsernameChanged }}- The duplicate username of an account on the team site `/{{.TeamName}}` has been changed to `{{.Username}}` to avoid confusion with other accounts.<br/><br/>{{end}} RECOMMENDED ACTION: <br/><br/>It is recommended that you login to your teams used by your duplicate accounts and add your primary account to the team and any public channels and private groups which you wish to continue using. <br/><br/>This gives your primary account access to all public channel and private group history. You can continue to access the direct message history of your duplicate accounts by logging in with their credentials. <br/><br/>FOR MORE INFORMATION: <br/><br/>For more information on the upgrade to Mattermost 3.0 please see: <a href='http://www.mattermost.org/upgrading-to-mattermost-3-0/'>http://www.mattermost.org/upgrading-to-mattermost-3-0/</a><br/><br/>"
  },
  {
    "id": "api.templates.upgrade_30_subject.info",
    "translation": "[MATTERMOST] Changes to your account for Mattermost 3.0 Upgrade"
  },
  {
    "id": "api.templates.username_change_body.info",
    "translation": "Your username for {{.TeamDisplayName}} has been changed to {{.NewUsername}}.<br>If you did not make this change, please contact the system administrator."
  },
  {
    "id": "api.templates.username_change_body.title",
    "translation": "You updated your username"
  },
  {
    "id": "api.templates.username_change_subject",
    "translation": "[{{ .SiteName }}] Your username has changed"
  },
  {
    "id": "api.templates.verify_body.button",
    "translation": "Verify Email"
  },
  {
    "id": "api.templates.verify_body.info",
    "translation": "Please verify your email address by clicking below."
  },
  {
    "id": "api.templates.verify_body.title",
    "translation": "You've joined {{ .ServerURL }}"
  },
  {
    "id": "api.templates.verify_subject",
    "translation": "[{{ .SiteName }}] Email Verification"
  },
  {
    "id": "api.templates.welcome_body.app_download_info",
    "translation": "For the best experience, download the apps for PC, Mac, iOS and Android from:"
  },
  {
    "id": "api.templates.welcome_body.button",
    "translation": "Verify Email"
  },
  {
    "id": "api.templates.welcome_body.info",
    "translation": "Please verify your email address by clicking below."
  },
  {
    "id": "api.templates.welcome_body.info2",
    "translation": "You can sign in from:"
  },
  {
    "id": "api.templates.welcome_body.info3",
    "translation": "Mattermost lets you share messages and files from your PC or phone, with instant search and archiving."
  },
  {
    "id": "api.templates.welcome_body.title",
    "translation": "You've joined {{ .ServerURL }}"
  },
  {
    "id": "api.templates.welcome_subject",
    "translation": "[{{ .SiteName }}] You joined {{ .ServerURL }}"
  },
  {
    "id": "api.user.activate_mfa.email_and_ldap_only.app_error",
    "translation": "MFA is not available for this account type"
  },
  {
    "id": "api.user.add_direct_channels_and_forget.failed.error",
    "translation": "Failed to add direct channel preferences for user user_id={{.UserId}}, team_id={{.TeamId}}, err={{.Error}}"
  },
  {
    "id": "api.user.authorize_oauth_user.bad_response.app_error",
    "translation": "Bad response from token request"
  },
  {
    "id": "api.user.authorize_oauth_user.bad_token.app_error",
    "translation": "Bad token type"
  },
  {
    "id": "api.user.authorize_oauth_user.invalid_state.app_error",
    "translation": "Invalid state"
  },
  {
    "id": "api.user.authorize_oauth_user.invalid_state_team.app_error",
    "translation": "Invalid state; missing team name"
  },
  {
    "id": "api.user.authorize_oauth_user.missing.app_error",
    "translation": "Missing access token"
  },
  {
    "id": "api.user.authorize_oauth_user.service.app_error",
    "translation": "Token request to {{.Service}} failed"
  },
  {
    "id": "api.user.authorize_oauth_user.token_failed.app_error",
    "translation": "Token request failed"
  },
  {
    "id": "api.user.authorize_oauth_user.unsupported.app_error",
    "translation": "Unsupported OAuth service provider"
  },
  {
    "id": "api.user.check_user_login_attempts.too_many.app_error",
    "translation": "Your account is locked because of too many failed password attempts. Please reset your password."
  },
  {
    "id": "api.user.check_user_mfa.bad_code.app_error",
    "translation": "Invalid MFA token."
  },
  {
    "id": "api.user.check_user_mfa.not_available.app_error",
    "translation": "MFA is not configured or supported on this server"
  },
  {
    "id": "api.user.check_user_password.invalid.app_error",
    "translation": "Login failed because of invalid password"
  },
  {
    "id": "api.user.complete_switch_with_oauth.blank_email.app_error",
    "translation": "Blank email"
  },
  {
    "id": "api.user.complete_switch_with_oauth.parse.app_error",
    "translation": "Could not parse auth data out of {{.Service}} user object"
  },
  {
    "id": "api.user.complete_switch_with_oauth.unavailable.app_error",
    "translation": "{{.Service}} SSO through OAuth 2.0 not available on this server"
  },
  {
    "id": "api.user.create_oauth_user.already_attached.app_error",
    "translation": "There is already an account associated with that email address using a sign in method other than {{.Service}}. Please sign in using {{.Auth}}."
  },
  {
    "id": "api.user.create_oauth_user.already_used.app_error",
    "translation": "This {{.Service}} account has already been used to sign up"
  },
  {
    "id": "api.user.create_oauth_user.create.app_error",
    "translation": "Could not create user out of {{.Service}} user object"
  },
  {
    "id": "api.user.create_oauth_user.not_available.app_error",
    "translation": "{{.Service}} SSO through OAuth 2.0 not available on this server"
  },
  {
    "id": "api.user.create_profile_image.default_font.app_error",
    "translation": "Could not create default profile image font"
  },
  {
    "id": "api.user.create_profile_image.encode.app_error",
    "translation": "Could not encode default profile image"
  },
  {
    "id": "api.user.create_profile_image.initial.app_error",
    "translation": "Could not add user initial to default profile picture"
  },
  {
    "id": "api.user.create_user.accepted_domain.app_error",
    "translation": "The email you provided does not belong to an accepted domain. Please contact your administrator or sign up with a different email."
  },
  {
    "id": "api.user.create_user.disabled.app_error",
    "translation": "User creation is disabled."
  },
  {
    "id": "api.user.create_user.joining.error",
    "translation": "Encountered an issue joining default channels user_id=%s, team_id=%s, err=%v"
  },
  {
    "id": "api.user.create_user.no_open_server",
    "translation": "This server does not allow open signups.  Please speak with your Administrator to receive an invitation."
  },
  {
    "id": "api.user.create_user.save.error",
    "translation": "Couldn't save the user err=%v"
  },
  {
    "id": "api.user.create_user.signup_email_disabled.app_error",
    "translation": "User sign-up with email is disabled."
  },
  {
    "id": "api.user.create_user.signup_link_expired.app_error",
    "translation": "The signup link has expired"
  },
  {
    "id": "api.user.create_user.signup_link_invalid.app_error",
    "translation": "The signup link does not appear to be valid"
  },
  {
    "id": "api.user.create_user.team_name.app_error",
    "translation": "Invalid team name"
  },
  {
    "id": "api.user.create_user.tutorial.error",
    "translation": "Encountered error saving tutorial preference, err=%v"
  },
  {
    "id": "api.user.create_user.verified.error",
    "translation": "Failed to set email verified err=%v"
  },
  {
    "id": "api.user.email_to_ldap.not_available.app_error",
    "translation": "AD/LDAP not available on this server"
  },
  {
    "id": "api.user.generate_mfa_qr.not_available.app_error",
    "translation": "MFA not configured or available on this server"
  },
  {
    "id": "api.user.get_authorization_code.unsupported.app_error",
    "translation": "Unsupported OAuth service provider"
  },
  {
    "id": "api.user.get_me.getting.error",
    "translation": "Error in getting users profile for id=%v forcing logout"
  },
  {
    "id": "api.user.init.debug",
    "translation": "Initializing user API routes"
  },
  {
    "id": "api.user.ldap_to_email.not_available.app_error",
    "translation": "AD/LDAP not available on this server"
  },
  {
    "id": "api.user.ldap_to_email.not_ldap_account.app_error",
    "translation": "This user account does not use AD/LDAP"
  },
  {
    "id": "api.user.login.blank_pwd.app_error",
    "translation": "Password field must not be blank"
  },
  {
    "id": "api.user.login.inactive.app_error",
    "translation": "Login failed because your account has been set to inactive.  Please contact an administrator."
  },
  {
    "id": "api.user.login.invalid_credentials",
    "translation": "User ID or password incorrect."
  },
  {
    "id": "api.user.login.not_provided.app_error",
    "translation": "Must provide either user ID, or team name and user email"
  },
  {
    "id": "api.user.login.not_verified.app_error",
    "translation": "Login failed because email address has not been verified"
  },
  {
    "id": "api.user.login.revoking.app_error",
    "translation": "Revoking sessionId=%v for userId=%v re-login with same device Id"
  },
  {
    "id": "api.user.login.use_auth_service.app_error",
    "translation": "Please sign in using {{.AuthService}}"
  },
  {
    "id": "api.user.login_by_oauth.not_available.app_error",
    "translation": "{{.Service}} SSO through OAuth 2.0 not available on this server"
  },
  {
    "id": "api.user.login_by_oauth.parse.app_error",
    "translation": "Could not parse auth data out of {{.Service}} user object"
  },
  {
    "id": "api.user.login_ldap.blank_pwd.app_error",
    "translation": "Password field must not be blank"
  },
  {
    "id": "api.user.login_ldap.disabled.app_error",
    "translation": "AD/LDAP not enabled on this server"
  },
  {
    "id": "api.user.login_ldap.need_id.app_error",
    "translation": "Need an ID"
  },
  {
    "id": "api.user.login_ldap.not_available.app_error",
    "translation": "AD/LDAP not available on this server"
  },
  {
    "id": "api.user.oauth_to_email.context.app_error",
    "translation": "Update password failed because context user_id did not match provided user's id"
  },
  {
    "id": "api.user.permanent_delete_user.attempting.warn",
    "translation": "Attempting to permanently delete account %v id=%v"
  },
  {
    "id": "api.user.permanent_delete_user.deleted.warn",
    "translation": "Permanently deleted account %v id=%v"
  },
  {
    "id": "api.user.permanent_delete_user.system_admin.warn",
    "translation": "You are deleting %v that is a system administrator.  You may need to set another account as the system administrator using the command line tools."
  },
  {
    "id": "api.user.reset_password.invalid_link.app_error",
    "translation": "The reset password link does not appear to be valid"
  },
  {
    "id": "api.user.reset_password.link_expired.app_error",
    "translation": "The password reset link has expired"
  },
  {
    "id": "api.user.reset_password.method",
    "translation": "using a reset password link"
  },
  {
    "id": "api.user.reset_password.sso.app_error",
    "translation": "Cannot reset password for SSO accounts"
  },
  {
    "id": "api.user.reset_password.wrong_team.app_error",
    "translation": "Trying to reset password for user on wrong team."
  },
  {
    "id": "api.user.saml.not_available.app_error",
    "translation": "SAML is not configured or supported on this server."
  },
  {
    "id": "api.user.send_email_change_email_and_forget.error",
    "translation": "Failed to send email change notification email successfully"
  },
  {
    "id": "api.user.send_email_change_username_and_forget.error",
    "translation": "Failed to send username change notification email successfully"
  },
  {
    "id": "api.user.send_email_change_verify_email_and_forget.error",
    "translation": "Failed to send email change verification email successfully"
  },
  {
    "id": "api.user.send_password_change_email_and_forget.error",
    "translation": "Failed to send update password email successfully"
  },
  {
    "id": "api.user.send_password_reset.find.app_error",
    "translation": "We couldn’t find an account with that address."
  },
  {
    "id": "api.user.send_password_reset.send.app_error",
    "translation": "Failed to send password reset email successfully"
  },
  {
    "id": "api.user.send_password_reset.sso.app_error",
    "translation": "Cannot reset password for SSO accounts"
  },
  {
    "id": "api.user.send_sign_in_change_email_and_forget.error",
    "translation": "Failed to send update password email successfully"
  },
  {
    "id": "api.user.send_verify_email_and_forget.failed.error",
    "translation": "Failed to send verification email successfully"
  },
  {
    "id": "api.user.send_welcome_email_and_forget.failed.error",
    "translation": "Failed to send welcome email successfully"
  },
  {
    "id": "api.user.update_active.no_deactivate_ldap.app_error",
    "translation": "You can not modify the activation status of AD/LDAP accounts. Please modify through the AD/LDAP server."
  },
  {
    "id": "api.user.update_active.permissions.app_error",
    "translation": "You do not have the appropriate permissions"
  },
  {
    "id": "api.user.update_mfa.not_available.app_error",
    "translation": "MFA not configured or available on this server"
  },
  {
    "id": "api.user.update_oauth_user_attrs.get_user.app_error",
    "translation": "Could not get user from {{.Service}} user object"
  },
  {
    "id": "api.user.update_password.context.app_error",
    "translation": "Update password failed because context user_id did not match props user_id"
  },
  {
    "id": "api.user.update_password.failed.app_error",
    "translation": "Update password failed"
  },
  {
    "id": "api.user.update_password.incorrect.app_error",
    "translation": "The \"Current Password\" you entered is incorrect. Please check that Caps Lock is off and try again."
  },
  {
    "id": "api.user.update_password.menu",
    "translation": "using the settings menu"
  },
  {
    "id": "api.user.update_password.oauth.app_error",
    "translation": "Update password failed because the user is logged in through an OAuth service"
  },
  {
    "id": "api.user.update_password.valid_account.app_error",
    "translation": "Update password failed because we couldn't find a valid account"
  },
  {
    "id": "api.user.update_roles.one_admin.app_error",
    "translation": "There must be at least one active admin"
  },
  {
    "id": "api.user.update_roles.permissions.app_error",
    "translation": "You do not have the appropriate permissions"
  },
  {
    "id": "api.user.update_roles.system_admin_needed.app_error",
    "translation": "The system admin role is needed for this action"
  },
  {
    "id": "api.user.update_roles.system_admin_set.app_error",
    "translation": "The system admin role can only be set by another system admin"
  },
  {
    "id": "api.user.update_roles.team_admin_needed.app_error",
    "translation": "The team admin role is needed for this action"
  },
  {
    "id": "api.user.upload_profile_user.array.app_error",
    "translation": "Empty array under 'image' in request"
  },
  {
    "id": "api.user.upload_profile_user.decode.app_error",
    "translation": "Could not decode profile image"
  },
  {
    "id": "api.user.upload_profile_user.decode_config.app_error",
    "translation": "Could not decode profile image config."
  },
  {
    "id": "api.user.upload_profile_user.encode.app_error",
    "translation": "Could not encode profile image"
  },
  {
    "id": "api.user.upload_profile_user.no_file.app_error",
    "translation": "No file under 'image' in request"
  },
  {
    "id": "api.user.upload_profile_user.open.app_error",
    "translation": "Could not open image file"
  },
  {
    "id": "api.user.upload_profile_user.parse.app_error",
    "translation": "Could not parse multipart form"
  },
  {
    "id": "api.user.upload_profile_user.storage.app_error",
    "translation": "Unable to upload file. Image storage is not configured."
  },
  {
    "id": "api.user.upload_profile_user.too_large.app_error",
    "translation": "Unable to upload profile image. File is too large."
  },
  {
    "id": "api.user.upload_profile_user.upload_profile.app_error",
    "translation": "Couldn't upload profile image"
  },
  {
    "id": "api.user.verify_email.bad_link.app_error",
    "translation": "Bad verify email link."
  },
  {
    "id": "api.web_hub.start.starting.debug",
    "translation": "Starting %v websocket hubs"
  },
  {
    "id": "api.web_hub.start.stopping.debug",
    "translation": "stopping websocket hub connections"
  },
  {
    "id": "api.web_socket.connect.error",
    "translation": "websocket connect err: %v"
  },
  {
    "id": "api.web_socket.connect.upgrade.app_error",
    "translation": "Failed to upgrade websocket connection"
  },
  {
    "id": "api.web_socket.init.debug",
    "translation": "Initializing web socket API routes"
  },
  {
    "id": "api.web_socket_handler.log.error",
    "translation": "%v:%v seq=%v uid=%v %v [details: %v]"
  },
  {
    "id": "api.web_socket_router.log.error",
    "translation": "websocket routing error: seq=%v uid=%v %v [details: %v]"
  },
  {
    "id": "api.web_team_hun.start.debug",
    "translation": "team hub stopping for teamId=%v"
  },
  {
    "id": "api.webhook.create_outgoing.disabled.app_error",
    "translation": "Outgoing webhooks have been disabled by the system admin."
  },
  {
    "id": "api.webhook.create_outgoing.intersect.app_error",
    "translation": "Outgoing webhooks from the same channel cannot have the same trigger words/callback URLs."
  },
  {
    "id": "api.webhook.create_outgoing.not_open.app_error",
    "translation": "Outgoing webhooks can only be created for public channels."
  },
  {
    "id": "api.webhook.create_outgoing.permissions.app_error",
    "translation": "Invalid permissions to create outgoing webhook."
  },
  {
    "id": "api.webhook.create_outgoing.triggers.app_error",
    "translation": "Either trigger_words or channel_id must be set"
  },
  {
    "id": "api.webhook.delete_incoming.disabled.app_error",
    "translation": "Incoming webhooks have been disabled by the system admin."
  },
  {
    "id": "api.webhook.delete_incoming.permissions.app_error",
    "translation": "Invalid permissions to delete incoming webhook"
  },
  {
    "id": "api.webhook.delete_outgoing.disabled.app_error",
    "translation": "Outgoing webhooks have been disabled by the system admin."
  },
  {
    "id": "api.webhook.delete_outgoing.permissions.app_error",
    "translation": "Invalid permissions to delete outgoing webhook"
  },
  {
    "id": "api.webhook.incoming.debug",
    "translation": "Incoming webhook received. Content="
  },
  {
    "id": "api.webhook.incoming.debug.error",
    "translation": "Could not read payload of incoming webhook."
  },
  {
    "id": "api.webhook.init.debug",
    "translation": "Initializing webhook API routes"
  },
  {
    "id": "api.webhook.regen_outgoing_token.permissions.app_error",
    "translation": "Invalid permissions to regenerate outgoing webhook token"
  },
  {
    "id": "api.webhook.team_mismatch.app_error",
    "translation": "Cannot update webhook across teams"
  },
  {
    "id": "api.webhook.update_incoming.disabled.app_error",
    "translation": "Incoming webhooks have been disabled by the system admin."
  },
  {
    "id": "api.webhook.update_incoming.permissions.app_error",
    "translation": "Invalid permissions to update incoming webhook"
  },
  {
    "id": "api.webhook.update_outgoing.disabled.app_error",
    "translation": "Outgoing webhooks have been disabled by the system admin."
  },
  {
    "id": "api.webhook.update_outgoing.intersect.app_error",
    "translation": "Outgoing webhooks from the same channel cannot have the same trigger words/callback URLs."
  },
  {
    "id": "api.webhook.update_outgoing.not_open.app_error",
    "translation": "Outgoing webhooks can only be updated to public channels."
  },
  {
    "id": "api.webhook.update_outgoing.permissions.app_error",
    "translation": "Invalid permissions to update outgoing webhook."
  },
  {
    "id": "api.webhook.update_outgoing.triggers.app_error",
    "translation": "Either trigger_words or channel_id must be set"
  },
  {
    "id": "api.webrtc.disabled.app_error",
    "translation": "WebRTC is not enabled in this server."
  },
  {
    "id": "api.webrtc.init.debug",
    "translation": "Initializing WebRTC API routes"
  },
  {
    "id": "api.webrtc.register_token.app_error",
    "translation": "We encountered an error trying to register the WebRTC Token"
  },
  {
    "id": "api.websocket.invalid_session.error",
    "translation": "Invalid session err=%v"
  },
  {
    "id": "api.websocket_handler.invalid_param.app_error",
    "translation": "Invalid {{.Name}} parameter"
  },
  {
    "id": "app.channel.create_channel.no_team_id.app_error",
    "translation": "Must specify the team ID to create a channel"
  },
  {
    "id": "app.channel.post_update_channel_purpose_message.post.error",
    "translation": "Failed to post channel purpose message"
  },
  {
    "id": "app.channel.post_update_channel_purpose_message.removed",
    "translation": "%s removed the channel purpose (was: %s)"
  },
  {
    "id": "app.channel.post_update_channel_purpose_message.retrieve_user.error",
    "translation": "Failed to retrieve user while updating channel purpose message %v"
  },
  {
    "id": "app.channel.post_update_channel_purpose_message.updated_from",
    "translation": "%s updated the channel purpose from: %s to: %s"
  },
  {
    "id": "app.channel.post_update_channel_purpose_message.updated_to",
    "translation": "%s updated the channel purpose to: %s"
  },
  {
    "id": "app.import.bulk_import.file_scan.error",
    "translation": "Error reading import data file."
  },
  {
    "id": "app.import.bulk_import.json_decode.error",
    "translation": "JSON decode of line failed."
  },
  {
    "id": "app.import.import_channel.team_not_found.error",
    "translation": "Error importing channel. Team with name \"{{.TeamName}}\" could not be found."
  },
  {
    "id": "app.import.import_line.null_channel.error",
    "translation": "Import data line has type \"channel\" but the channel object is null."
  },
  {
    "id": "app.import.import_line.null_post.error",
    "translation": "Import data line has type \"post\" but the post object is null."
  },
  {
    "id": "app.import.import_line.null_team.error",
    "translation": "Import data line has type \"team\" but the team object is null."
  },
  {
    "id": "app.import.import_line.null_user.error",
    "translation": "Import data line has type \"user\" but the user object is null."
  },
  {
    "id": "app.import.import_line.unknown_line_type.error",
    "translation": "Import data line has unknown type \"{{.Type}}\"."
  },
  {
    "id": "app.import.import_post.channel_not_found.error",
    "translation": "Error importing post. Channel with name \"{{.ChannelName}}\" could not be found."
  },
  {
    "id": "app.import.import_post.team_not_found.error",
    "translation": "Error importing post. Team with name \"{{.TeamName}}\" could not be found."
  },
  {
    "id": "app.import.import_post.user_not_found.error",
    "translation": "Error importing post. User with username \"{{.Username}}\" could not be found."
  },
  {
    "id": "app.import.validate_channel_import_data.create_at_zero.error",
    "translation": "Channel create_at must not be 0 if provided."
  },
  {
    "id": "app.import.validate_channel_import_data.display_name_length.error",
    "translation": "Channel display_name is not within permitted length constraints."
  },
  {
    "id": "app.import.validate_channel_import_data.display_name_missing.error",
    "translation": "Missing required channel property: display_name."
  },
  {
    "id": "app.import.validate_channel_import_data.header_length.error",
    "translation": "Channel header is too long."
  },
  {
    "id": "app.import.validate_channel_import_data.name_characters.error",
    "translation": "Channel name contains invalid characters."
  },
  {
    "id": "app.import.validate_channel_import_data.name_length.error",
    "translation": "Channel name is too long."
  },
  {
    "id": "app.import.validate_channel_import_data.name_missing.error",
    "translation": "Missing required channel property: name"
  },
  {
    "id": "app.import.validate_channel_import_data.purpose_length.error",
    "translation": "Channel purpose is too long."
  },
  {
    "id": "app.import.validate_channel_import_data.team_missing.error",
    "translation": "Missing required channel property: team"
  },
  {
    "id": "app.import.validate_channel_import_data.type_invalid.error",
    "translation": "Channel type is invalid."
  },
  {
    "id": "app.import.validate_channel_import_data.type_missing.error",
    "translation": "Missing required channel property: type."
  },
  {
    "id": "app.import.validate_post_import_data.channel_missing.error",
    "translation": "Missing required Post property: Channel."
  },
  {
    "id": "app.import.validate_post_import_data.create_at_missing.error",
    "translation": "Missing required Post property: create_at."
  },
  {
    "id": "app.import.validate_post_import_data.create_at_zero.error",
    "translation": "Post CreateAt must not be zero if it is provided."
  },
  {
    "id": "app.import.validate_post_import_data.message_length.error",
    "translation": "Post Message property is longer than the maximum permitted length."
  },
  {
    "id": "app.import.validate_post_import_data.message_missing.error",
    "translation": "Missing required Post property: Message."
  },
  {
    "id": "app.import.validate_post_import_data.team_missing.error",
    "translation": "Missing required Post property: Team."
  },
  {
    "id": "app.import.validate_post_import_data.user_missing.error",
    "translation": "Missing required Post property: User."
  },
  {
    "id": "app.import.validate_team_import_data.allowed_domains_length.error",
    "translation": "Team allowed_domains is too long."
  },
  {
    "id": "app.import.validate_team_import_data.create_at_zero.error",
    "translation": "Team create_at must not be 0 if provided."
  },
  {
    "id": "app.import.validate_team_import_data.description_length.error",
    "translation": "Team description is too long."
  },
  {
    "id": "app.import.validate_team_import_data.display_name_length.error",
    "translation": "Team display_name is not within permitted length constraints."
  },
  {
    "id": "app.import.validate_team_import_data.display_name_missing.error",
    "translation": "Missing required team property: display_name"
  },
  {
    "id": "app.import.validate_team_import_data.name_characters.error",
    "translation": "Team name contains invalid characters."
  },
  {
    "id": "app.import.validate_team_import_data.name_length.error",
    "translation": "Team name is too long."
  },
  {
    "id": "app.import.validate_team_import_data.name_missing.error",
    "translation": "Missing required team property: name."
  },
  {
    "id": "app.import.validate_team_import_data.name_reserved.error",
    "translation": "Team name contains reserved word."
  },
  {
    "id": "app.import.validate_team_import_data.type_invalid.error",
    "translation": "Team type is not valid."
  },
  {
    "id": "app.import.validate_team_import_data.type_missing.error",
    "translation": "Missing required team property: type"
  },
  {
    "id": "app.import.validate_user_channels_import_data.channel_name_missing.error",
    "translation": "Channel name missing from User's Channel Membership."
  },
  {
    "id": "app.import.validate_user_channels_import_data.invalid_notify_props_desktop.error",
    "translation": "Invalid Desktop NotifyProps for User's Channel Membership."
  },
  {
    "id": "app.import.validate_user_channels_import_data.invalid_notify_props_mark_unread.error",
    "translation": "Invalid MarkUnread NotifyProps for User's Channel Membership."
  },
  {
    "id": "app.import.validate_user_channels_import_data.invalid_roles.error",
    "translation": "Invalid roles for User's Channel Membership."
  },
  {
    "id": "app.import.validate_user_import_data.auth_data_length.error",
    "translation": "User AuthData is too long."
  },
  {
    "id": "app.import.validate_user_import_data.auth_service_length.error",
    "translation": "User AuthService should not be empty if it is provided."
  },
  {
    "id": "app.import.validate_user_import_data.email_length.error",
    "translation": "User email has an invalid length."
  },
  {
    "id": "app.import.validate_user_import_data.email_missing.error",
    "translation": "Missing required user property: email."
  },
  {
    "id": "app.import.validate_user_import_data.first_name_length.error",
    "translation": "User First Name is too long."
  },
  {
    "id": "app.import.validate_user_import_data.last_name_length.error",
    "translation": "User Last Name is too long."
  },
  {
    "id": "app.import.validate_user_import_data.nickname_length.error",
    "translation": "User nickname is too long."
  },
  {
    "id": "app.import.validate_user_import_data.position_length.error",
    "translation": "User Position is too long."
  },
  {
    "id": "app.import.validate_user_import_data.roles_invalid.error",
    "translation": "User roles are not valid."
  },
  {
    "id": "app.import.validate_user_import_data.username_invalid.error",
    "translation": "Username is not valid."
  },
  {
    "id": "app.import.validate_user_import_data.username_missing.error",
    "translation": "Missing require user property: username."
  },
  {
    "id": "app.import.validate_user_teams_import_data.invalid_roles.error",
    "translation": "Invalid roles for User's Team Membership."
  },
  {
    "id": "app.import.validate_user_teams_import_data.team_name_missing.error",
    "translation": "Team name missing from User's Team Membership."
  },
  {
    "id": "authentication.permissions.create_group_channel.description",
    "translation": "Ability to create new group message channels"
  },
  {
    "id": "authentication.permissions.create_group_channel.name",
    "translation": "Create Group Message"
  },
  {
    "id": "authentication.permissions.create_team_roles.description",
    "translation": "Ability to create new teams"
  },
  {
    "id": "authentication.permissions.create_team_roles.name",
    "translation": "Create Teams"
  },
  {
    "id": "authentication.permissions.manage_team_roles.description",
    "translation": "Ability to change the roles of a team member"
  },
  {
    "id": "authentication.permissions.manage_team_roles.name",
    "translation": "Manage Team Roles"
  },
  {
    "id": "authentication.permissions.team_invite_user.description",
    "translation": "Ability to invite users to a team"
  },
  {
    "id": "authentication.permissions.team_invite_user.name",
    "translation": "Invite User"
  },
  {
    "id": "authentication.permissions.team_use_slash_commands.description",
    "translation": "Ability to use slash commands"
  },
  {
    "id": "authentication.permissions.team_use_slash_commands.name",
    "translation": "Use Slash Commands"
  },
  {
    "id": "cli.license.critical",
    "translation": "Feature requires an enterprise license. Please contact your system administrator about upgrading your enterprise license."
  },
  {
    "id": "ent.brand.save_brand_image.decode.app_error",
    "translation": "Unable to decode image."
  },
  {
    "id": "ent.brand.save_brand_image.decode_config.app_error",
    "translation": "Unable to decode image config."
  },
  {
    "id": "ent.brand.save_brand_image.encode.app_error",
    "translation": "Unable to encode image as PNG."
  },
  {
    "id": "ent.brand.save_brand_image.open.app_error",
    "translation": "Unable to open the image."
  },
  {
    "id": "ent.brand.save_brand_image.save_image.app_error",
    "translation": "Unable to save image"
  },
  {
    "id": "ent.brand.save_brand_image.too_large.app_error",
    "translation": "Unable to open image. Image is too large."
  },
  {
    "id": "ent.cluster.config_changed.info",
    "translation": "Cluster configuration has changed for id=%v.  Attempting to restart cluster service.  To ensure the cluster is configured correctly you should not rely on this restart because we detected a core configuration change."
  },
  {
    "id": "ent.cluster.debug_fail.debug",
    "translation": "Cluster send failed at `%v` detail=%v, extra=%v, retry number=%v"
  },
  {
    "id": "ent.cluster.final_fail.error",
    "translation": "Cluster send final fail at `%v` detail=%v, extra=%v, retry number=%v"
  },
  {
    "id": "ent.cluster.incompatible.warn",
    "translation": "Potential incompatible version detected for clustering with %v"
  },
  {
    "id": "ent.cluster.incompatible_config.warn",
    "translation": "Potential incompatible config detected for clustering with %v"
  },
  {
    "id": "ent.cluster.licence_disable.app_error",
    "translation": "Clustering functionality disabled by current license. Please contact your system administrator about upgrading your enterprise license."
  },
  {
    "id": "ent.cluster.ping_failed.info",
    "translation": "Cluster ping failed with hostname=%v on=%v with id=%v"
  },
  {
    "id": "ent.cluster.ping_success.info",
    "translation": "Cluster ping successful with hostname=%v on=%v with id=%v self=%v"
  },
  {
    "id": "ent.cluster.save_config.error",
    "translation": "System Console is set to read-only when High Availability is enabled."
  },
  {
    "id": "ent.cluster.starting.info",
    "translation": "Cluster internode communication is listening on %v with hostname=%v id=%v"
  },
  {
    "id": "ent.cluster.stopping.info",
    "translation": "Cluster internode communication is stopping on %v with hostname=%v id=%v"
  },
  {
    "id": "ent.compliance.licence_disable.app_error",
    "translation": "Compliance functionality disabled by current license. Please contact your system administrator about upgrading your enterprise license."
  },
  {
    "id": "ent.compliance.run_failed.error",
    "translation": "Compliance export failed for job '{{.JobName}}' at '{{.FilePath}}'"
  },
  {
    "id": "ent.compliance.run_finished.info",
    "translation": "Compliance export finished for job '{{.JobName}}' exported {{.Count}} records to '{{.FilePath}}'"
  },
  {
    "id": "ent.compliance.run_limit.warning",
    "translation": "Compliance export warning for job '{{.JobName}}' too many rows returned truncating to 30,000 at '{{.FilePath}}'"
  },
  {
    "id": "ent.compliance.run_started.info",
    "translation": "Compliance export started for job '{{.JobName}}' at '{{.FilePath}}'"
  },
  {
    "id": "ent.emoji.licence_disable.app_error",
    "translation": "Custom emoji restrictions disabled by current license. Please contact your system administrator about upgrading your enterprise license."
  },
  {
    "id": "ent.ldap.create_fail",
    "translation": "Unable to create LDAP user."
  },
  {
    "id": "ent.ldap.disabled.app_error",
    "translation": "AD/LDAP disabled or licence does not support AD/LDAP."
  },
  {
    "id": "ent.ldap.do_login.bind_admin_user.app_error",
    "translation": "Unable to bind to AD/LDAP server. Check BindUsername and BindPassword."
  },
  {
    "id": "ent.ldap.do_login.invalid_password.app_error",
    "translation": "Invalid Password"
  },
  {
    "id": "ent.ldap.do_login.licence_disable.app_error",
    "translation": "AD/LDAP functionality disabled by current license. Please contact your system administrator about upgrading your enterprise license."
  },
  {
    "id": "ent.ldap.do_login.matched_to_many_users.app_error",
    "translation": "Username given matches multiple users"
  },
  {
    "id": "ent.ldap.do_login.search_ldap_server.app_error",
    "translation": "Failed to search AD/LDAP server"
  },
  {
    "id": "ent.ldap.do_login.unable_to_connect.app_error",
    "translation": "Unable to connect to AD/LDAP server"
  },
  {
    "id": "ent.ldap.do_login.unable_to_create_user.app_error",
    "translation": "Credentials valid but unable to create user."
  },
  {
    "id": "ent.ldap.do_login.user_filtered.app_error",
    "translation": "Your AD/LDAP account does not have permission to use this Mattermost server. Please ask your System Administrator to check the AD/LDAP user filter."
  },
  {
    "id": "ent.ldap.do_login.user_not_registered.app_error",
    "translation": "User not registered on AD/LDAP server"
  },
  {
    "id": "ent.ldap.mattermost_user_update",
    "translation": "Mattermost user was updated by AD/LDAP server."
  },
  {
    "id": "ent.ldap.syncdone.info",
    "translation": "AD/LDAP Synchronization completed"
  },
  {
    "id": "ent.ldap.syncronize.get_all.app_error",
    "translation": "Unable to get all users using AD/LDAP"
  },
  {
    "id": "ent.ldap.validate_filter.app_error",
    "translation": "Invalid AD/LDAP Filter"
  },
  {
    "id": "ent.metrics.starting.info",
    "translation": "Metrics and profiling server is listening on %v"
  },
  {
    "id": "ent.metrics.stopping.info",
    "translation": "Metrics and profiling server is stopping on %v"
  },
  {
    "id": "ent.mfa.activate.authenticate.app_error",
    "translation": "Error attempting to authenticate MFA token"
  },
  {
    "id": "ent.mfa.activate.bad_token.app_error",
    "translation": "Invalid MFA token"
  },
  {
    "id": "ent.mfa.activate.save_active.app_erro",
    "translation": "Unable to update MFA active status for the user"
  },
  {
    "id": "ent.mfa.deactivate.save_active.app_erro",
    "translation": "Unable to update MFA active status for the user"
  },
  {
    "id": "ent.mfa.deactivate.save_secret.app_error",
    "translation": "Error clearing the MFA secret"
  },
  {
    "id": "ent.mfa.generate_qr_code.create_code.app_error",
    "translation": "Error generating QR code"
  },
  {
    "id": "ent.mfa.generate_qr_code.save_secret.app_error",
    "translation": "Error saving the MFA secret"
  },
  {
    "id": "ent.mfa.license_disable.app_error",
    "translation": "Your license does not support using multi-factor authentication"
  },
  {
    "id": "ent.mfa.validate_token.authenticate.app_error",
    "translation": "Error trying to authenticate MFA token"
  },
  {
    "id": "ent.migration.migratetoldap.duplicate_field",
    "translation": "Unable to migrate AD/LDAP users with specified field. Duplicate entry detected. Please remove all duplcates and try again."
  },
  {
    "id": "ent.migration.migratetoldap.user_not_found",
    "translation": "Unable to find user on AD/LDAP server: "
  },
  {
    "id": "ent.saml.attribute.app_error",
    "translation": "SAML login was unsuccessful because one of the attributes is incorrect. Please contact your System Administrator."
  },
  {
    "id": "ent.saml.build_request.app_error",
    "translation": "An error occurred while initiating the request to the Identity Provider. Please contact your System Administrator."
  },
  {
    "id": "ent.saml.build_request.encoding.app_error",
    "translation": "An error occurred while encoding the request for the Identity Provider. Please contact your System Administrator."
  },
  {
    "id": "ent.saml.build_request.encoding_signed.app_error",
    "translation": "An error occurred while encoding the signed request for the Identity Provider. Please contact your System Administrator."
  },
  {
    "id": "ent.saml.configure.app_error",
    "translation": "An error occurred while configuring SAML Service Provider, err=%v"
  },
  {
    "id": "ent.saml.configure.encryption_not_enabled.app_error",
    "translation": "SAML login was unsuccessful because encryption is not enabled. Please contact your System Administrator."
  },
  {
    "id": "ent.saml.configure.load_idp_cert.app_error",
    "translation": "Identity Provider Public Certificate File was not found. Please contact your System Administrator."
  },
  {
    "id": "ent.saml.configure.load_private_key.app_error",
    "translation": "SAML login was unsuccessful because the Service Provider Private Key was not found. Please contact your System Administrator."
  },
  {
    "id": "ent.saml.configure.load_public_cert.app_error",
    "translation": "Service Provider Public Certificate File was not found. Please contact your System Administrator."
  },
  {
    "id": "ent.saml.configure.not_encrypted_response.app_error",
    "translation": "SAML login was unsuccessful as the Identity Provider response is not encrypted. Please contact your System Administrator."
  },
  {
    "id": "ent.saml.do_login.decrypt.app_error",
    "translation": "SAML login was unsuccessful because an error occurred while decrypting the response from the Identity Provider. Please contact your System Administrator."
  },
  {
    "id": "ent.saml.do_login.empty_response.app_error",
    "translation": "We received an empty response from the Identity Provider"
  },
  {
    "id": "ent.saml.do_login.parse.app_error",
    "translation": "An error occurred while parsing the response from the Identity Provider. Please contact your System Administrator."
  },
  {
    "id": "ent.saml.do_login.validate.app_error",
    "translation": "An error occurred while validating the response from the Identity Provider. Please contact your System Administrator."
  },
  {
    "id": "ent.saml.license_disable.app_error",
    "translation": "Your license does not support SAML authentication."
  },
  {
    "id": "ent.saml.metadata.app_error",
    "translation": "An error occurred while building Service Provider Metadata."
  },
  {
    "id": "ent.saml.service_disable.app_error",
    "translation": "SAML is not configured or supported on this server."
  },
  {
    "id": "ent.saml.update_saml_user.unable_error",
    "translation": "Unable to update existing SAML user. Allowing login anyway. err=%v"
  },
  {
    "id": "error.generic.link_message",
    "translation": "Back to Mattermost"
  },
  {
    "id": "error.generic.message",
    "translation": "An error has occurred."
  },
  {
    "id": "error.generic.title",
    "translation": "Error"
  },
  {
    "id": "error.not_found.link_message",
    "translation": "Back to Mattermost"
  },
  {
    "id": "error.not_found.message",
    "translation": "The page you were trying to reach does not exist."
  },
  {
    "id": "error.not_found.title",
    "translation": "Page not found"
  },
  {
    "id": "leave_team_modal.desc",
    "translation": "You will be removed from all public channels and private groups.  If the team is private you will not be able to rejoin the team.  Are you sure?"
  },
  {
    "id": "leave_team_modal.no",
    "translation": "No"
  },
  {
    "id": "leave_team_modal.title",
    "translation": "Leave the team?"
  },
  {
    "id": "leave_team_modal.yes",
    "translation": "Yes"
  },
  {
    "id": "manaultesting.get_channel_id.no_found.debug",
    "translation": "Could not find channel: %v, %v possibilities searched"
  },
  {
    "id": "manaultesting.get_channel_id.unable.debug",
    "translation": "Unable to get channels"
  },
  {
    "id": "manaultesting.manual_test.create.info",
    "translation": "Creating user and team"
  },
  {
    "id": "manaultesting.manual_test.parse.app_error",
    "translation": "Unable to parse URL"
  },
  {
    "id": "manaultesting.manual_test.setup.info",
    "translation": "Setting up for manual test..."
  },
  {
    "id": "manaultesting.manual_test.uid.debug",
    "translation": "No uid in URL"
  },
  {
    "id": "manaultesting.test_autolink.info",
    "translation": "Manual Auto Link Test"
  },
  {
    "id": "manaultesting.test_autolink.unable.app_error",
    "translation": "Unable to get channels"
  },
  {
    "id": "mattermost.bulletin.subject",
    "translation": "Mattermost Security Bulletin"
  },
  {
    "id": "mattermost.config_file",
    "translation": "Loaded config file from %v"
  },
  {
    "id": "mattermost.current_version",
    "translation": "Current version is %v (%v/%v/%v/%v)"
  },
  {
    "id": "mattermost.entreprise_enabled",
    "translation": "Enterprise Enabled: %v"
  },
  {
    "id": "mattermost.load_license.find.warn",
    "translation": "License key from https://mattermost.com required to unlock enterprise features."
  },
  {
    "id": "mattermost.security_bulletin.error",
    "translation": "Failed to get security bulletin details"
  },
  {
    "id": "mattermost.security_bulletin_read.error",
    "translation": "Failed to read security bulletin details"
  },
  {
    "id": "mattermost.security_checks.debug",
    "translation": "Checking for security update from Mattermost"
  },
  {
    "id": "mattermost.security_info.error",
    "translation": "Failed to get security update information from Mattermost."
  },
  {
    "id": "mattermost.send_bulletin.info",
    "translation": "Sending security bulletin for %v to %v"
  },
  {
    "id": "mattermost.system_admins.error",
    "translation": "Failed to get system admins for security update information from Mattermost."
  },
  {
    "id": "mattermost.working_dir",
    "translation": "Current working directory is %v"
  },
  {
    "id": "model.access.is_valid.access_token.app_error",
    "translation": "Invalid access token"
  },
  {
    "id": "model.access.is_valid.client_id.app_error",
    "translation": "Invalid client id"
  },
  {
    "id": "model.access.is_valid.redirect_uri.app_error",
    "translation": "Invalid redirect uri"
  },
  {
    "id": "model.access.is_valid.refresh_token.app_error",
    "translation": "Invalid refresh token"
  },
  {
    "id": "model.access.is_valid.user_id.app_error",
    "translation": "Invalid user id"
  },
  {
    "id": "model.authorize.is_valid.auth_code.app_error",
    "translation": "Invalid authorization code"
  },
  {
    "id": "model.authorize.is_valid.client_id.app_error",
    "translation": "Invalid client id"
  },
  {
    "id": "model.authorize.is_valid.create_at.app_error",
    "translation": "Create at must be a valid time"
  },
  {
    "id": "model.authorize.is_valid.expires.app_error",
    "translation": "Expires in must be set"
  },
  {
    "id": "model.authorize.is_valid.redirect_uri.app_error",
    "translation": "Invalid redirect uri"
  },
  {
    "id": "model.authorize.is_valid.scope.app_error",
    "translation": "Invalid scope"
  },
  {
    "id": "model.authorize.is_valid.state.app_error",
    "translation": "Invalid state"
  },
  {
    "id": "model.authorize.is_valid.user_id.app_error",
    "translation": "Invalid user id"
  },
  {
    "id": "model.channel.is_valid.2_or_more.app_error",
    "translation": "Name must be 2 or more lowercase alphanumeric characters"
  },
  {
    "id": "model.channel.is_valid.create_at.app_error",
    "translation": "Create at must be a valid time"
  },
  {
    "id": "model.channel.is_valid.creator_id.app_error",
    "translation": "Invalid creator id"
  },
  {
    "id": "model.channel.is_valid.display_name.app_error",
    "translation": "Invalid display name"
  },
  {
    "id": "model.channel.is_valid.header.app_error",
    "translation": "Invalid header"
  },
  {
    "id": "model.channel.is_valid.id.app_error",
    "translation": "Invalid Id"
  },
  {
    "id": "model.channel.is_valid.name.app_error",
    "translation": "Invalid name"
  },
  {
    "id": "model.channel.is_valid.purpose.app_error",
    "translation": "Invalid purpose"
  },
  {
    "id": "model.channel.is_valid.type.app_error",
    "translation": "Invalid type"
  },
  {
    "id": "model.channel.is_valid.update_at.app_error",
    "translation": "Update at must be a valid time"
  },
  {
    "id": "model.channel_member.is_valid.channel_id.app_error",
    "translation": "Invalid channel id"
  },
  {
    "id": "model.channel_member.is_valid.email_value.app_error",
    "translation": "Invalid email notification value"
  },
  {
    "id": "model.channel_member.is_valid.notify_level.app_error",
    "translation": "Invalid notify level"
  },
  {
    "id": "model.channel_member.is_valid.push_level.app_error",
    "translation": "Invalid push notification level"
  },
  {
    "id": "model.channel_member.is_valid.role.app_error",
    "translation": "Invalid role"
  },
  {
    "id": "model.channel_member.is_valid.unread_level.app_error",
    "translation": "Invalid mark unread level"
  },
  {
    "id": "model.channel_member.is_valid.user_id.app_error",
    "translation": "Invalid user id"
  },
  {
    "id": "model.client.connecting.app_error",
    "translation": "We encountered an error while connecting to the server"
  },
  {
    "id": "model.client.create_emoji.emoji.app_error",
    "translation": "Unable to attach emoji data to request"
  },
  {
    "id": "model.client.create_emoji.image.app_error",
    "translation": "Unable to attach image to request"
  },
  {
    "id": "model.client.create_emoji.writer.app_error",
    "translation": "Unable to write request"
  },
  {
    "id": "model.client.login.app_error",
    "translation": "Authentication tokens didn't match"
  },
  {
    "id": "model.client.read_file.app_error",
    "translation": "We encountered an error while reading the file"
  },
  {
    "id": "model.client.set_profile_user.no_file.app_error",
    "translation": "No file under 'image' in request"
  },
  {
    "id": "model.client.set_profile_user.writer.app_error",
    "translation": "Unable to write request"
  },
  {
    "id": "model.command.is_valid.create_at.app_error",
    "translation": "Create at must be a valid time"
  },
  {
    "id": "model.command.is_valid.description.app_error",
    "translation": "Invalid description"
  },
  {
    "id": "model.command.is_valid.display_name.app_error",
    "translation": "Invalid display name"
  },
  {
    "id": "model.command.is_valid.id.app_error",
    "translation": "Invalid Id"
  },
  {
    "id": "model.command.is_valid.method.app_error",
    "translation": "Invalid Method"
  },
  {
    "id": "model.command.is_valid.team_id.app_error",
    "translation": "Invalid team ID"
  },
  {
    "id": "model.command.is_valid.token.app_error",
    "translation": "Invalid token"
  },
  {
    "id": "model.command.is_valid.trigger.app_error",
    "translation": "Invalid trigger"
  },
  {
    "id": "model.command.is_valid.update_at.app_error",
    "translation": "Update at must be a valid time"
  },
  {
    "id": "model.command.is_valid.url.app_error",
    "translation": "Invalid URL"
  },
  {
    "id": "model.command.is_valid.url_http.app_error",
    "translation": "Invalid URL. Must be a valid URL and start with http:// or https://"
  },
  {
    "id": "model.command.is_valid.user_id.app_error",
    "translation": "Invalid user id"
  },
  {
    "id": "model.compliance.is_valid.create_at.app_error",
    "translation": "Create at must be a valid time"
  },
  {
    "id": "model.compliance.is_valid.desc.app_error",
    "translation": "Invalid description"
  },
  {
    "id": "model.compliance.is_valid.end_at.app_error",
    "translation": "To must be a valid time"
  },
  {
    "id": "model.compliance.is_valid.id.app_error",
    "translation": "Invalid Id"
  },
  {
    "id": "model.compliance.is_valid.start_at.app_error",
    "translation": "From must be a valid time"
  },
  {
    "id": "model.compliance.is_valid.start_end_at.app_error",
    "translation": "To must be greater than From"
  },
  {
    "id": "model.config.is_valid.cluster_email_batching.app_error",
    "translation": "Unable to enable email batching when clustering is enabled."
  },
  {
    "id": "model.config.is_valid.email_batching_buffer_size.app_error",
    "translation": "Invalid email batching buffer size for email settings.  Must be zero or a positive number."
  },
  {
    "id": "model.config.is_valid.email_batching_interval.app_error",
    "translation": "Invalid email batching interval for email settings.  Must be 30 seconds or more."
  },
  {
    "id": "model.config.is_valid.email_reset_salt.app_error",
    "translation": "Invalid password reset salt for email settings.  Must be 32 chars or more."
  },
  {
    "id": "model.config.is_valid.email_salt.app_error",
    "translation": "Invalid invite salt for email settings.  Must be 32 chars or more."
  },
  {
    "id": "model.config.is_valid.email_security.app_error",
    "translation": "Invalid connection security for email settings.  Must be '', 'TLS', or 'STARTTLS'"
  },
  {
    "id": "model.config.is_valid.encrypt_sql.app_error",
    "translation": "Invalid at rest encrypt key for SQL settings.  Must be 32 chars or more."
  },
  {
    "id": "model.config.is_valid.file_driver.app_error",
    "translation": "Invalid driver name for file settings.  Must be 'local' or 'amazons3'"
  },
  {
    "id": "model.config.is_valid.file_preview_height.app_error",
    "translation": "Invalid preview height for file settings.  Must be zero or a positive number."
  },
  {
    "id": "model.config.is_valid.file_preview_width.app_error",
    "translation": "Invalid preview width for file settings.  Must be a positive number."
  },
  {
    "id": "model.config.is_valid.file_profile_height.app_error",
    "translation": "Invalid profile height for file settings.  Must be a positive number."
  },
  {
    "id": "model.config.is_valid.file_profile_width.app_error",
    "translation": "Invalid profile width for file settings.  Must be a positive number."
  },
  {
    "id": "model.config.is_valid.file_salt.app_error",
    "translation": "Invalid public link salt for file settings.  Must be 32 chars or more."
  },
  {
    "id": "model.config.is_valid.file_thumb_height.app_error",
    "translation": "Invalid thumbnail height for file settings.  Must be a positive number."
  },
  {
    "id": "model.config.is_valid.file_thumb_width.app_error",
    "translation": "Invalid thumbnail width for file settings.  Must be a positive number."
  },
  {
    "id": "model.config.is_valid.ldap_basedn",
    "translation": "AD/LDAP field \"BaseDN\" is required."
  },
  {
    "id": "model.config.is_valid.ldap_bind_password",
    "translation": "AD/LDAP field \"Bind Password\" is required."
  },
  {
    "id": "model.config.is_valid.ldap_bind_username",
    "translation": "AD/LDAP field \"Bind Username\" is required."
  },
  {
    "id": "model.config.is_valid.ldap_email",
    "translation": "AD/LDAP field \"Email Attribute\" is required."
  },
  {
    "id": "model.config.is_valid.ldap_firstname",
    "translation": "AD/LDAP field \"First Name Attribute\" is required."
  },
  {
    "id": "model.config.is_valid.ldap_id",
    "translation": "AD/LDAP field \"ID Attribute\" is required."
  },
  {
    "id": "model.config.is_valid.ldap_lastname",
    "translation": "AD/LDAP field \"Last Name Attribute\" is required."
  },
  {
    "id": "model.config.is_valid.ldap_max_page_size.app_error",
    "translation": "Invalid max page size value."
  },
  {
    "id": "model.config.is_valid.ldap_required.app_error",
    "translation": "Required AD/LDAP field missing."
  },
  {
    "id": "model.config.is_valid.ldap_required.app_error",
    "translation": "Required AD/LDAP field missing."
  },
  {
    "id": "model.config.is_valid.ldap_security.app_error",
    "translation": "Invalid connection security for AD/LDAP settings.  Must be '', 'TLS', or 'STARTTLS'"
  },
  {
    "id": "model.config.is_valid.ldap_server",
    "translation": "AD/LDAP field \"AD/LDAP Server\" is required."
  },
  {
    "id": "model.config.is_valid.ldap_sync_interval.app_error",
    "translation": "Invalid sync interval time. Must be at least one minute."
  },
  {
    "id": "model.config.is_valid.ldap_username",
    "translation": "AD/LDAP field \"Username Attribute\" is required."
  },
  {
    "id": "model.config.is_valid.listen_address.app_error",
    "translation": "Invalid listen address for service settings Must be set."
  },
  {
    "id": "model.config.is_valid.login_attempts.app_error",
    "translation": "Invalid maximum login attempts for service settings.  Must be a positive number."
  },
  {
    "id": "model.config.is_valid.max_burst.app_error",
    "translation": "Maximum burst size must be greater than zero."
  },
  {
    "id": "model.config.is_valid.max_channels.app_error",
    "translation": "Invalid maximum channels per team for team settings.  Must be a positive number."
  },
  {
    "id": "model.config.is_valid.max_file_size.app_error",
    "translation": "Invalid max file size for file settings. Must be a zero or positive number."
  },
  {
    "id": "model.config.is_valid.max_notify_per_channel.app_error",
    "translation": "Invalid maximum notifications per channel for team settings.  Must be a positive number."
  },
  {
    "id": "model.config.is_valid.max_users.app_error",
    "translation": "Invalid maximum users per team for team settings.  Must be a positive number."
  },
  {
    "id": "model.config.is_valid.password_length.app_error",
    "translation": "Minimum password length must be a whole number greater than or equal to {{.MinLength}} and less than or equal to {{.MaxLength}}."
  },
  {
    "id": "model.config.is_valid.password_length_max_min.app_error",
    "translation": "Maximum password length must be greater than or equal to minimum password length."
  },
  {
    "id": "model.config.is_valid.rate_mem.app_error",
    "translation": "Invalid memory store size for rate limit settings.  Must be a positive number"
  },
  {
    "id": "model.config.is_valid.rate_sec.app_error",
    "translation": "Invalid per sec for rate limit settings.  Must be a positive number"
  },
  {
    "id": "model.config.is_valid.read_timeout.app_error",
    "translation": "Invalid value for read timeout."
  },
  {
    "id": "model.config.is_valid.restrict_direct_message.app_error",
    "translation": "Invalid direct message restriction.  Must be 'any', or 'team'"
  },
  {
    "id": "model.config.is_valid.saml_assertion_consumer_service_url.app_error",
    "translation": "Service Provider Login URL must be a valid URL and start with http:// or https://."
  },
  {
    "id": "model.config.is_valid.saml_email_attribute.app_error",
    "translation": "Invalid Email attribute. Must be set."
  },
  {
    "id": "model.config.is_valid.saml_idp_cert.app_error",
    "translation": "Identity Provider Public Certificate missing. Did you forget to upload it?"
  },
  {
    "id": "model.config.is_valid.saml_idp_descriptor_url.app_error",
    "translation": "Identity Provider Issuer URL must be a valid URL and start with http:// or https://."
  },
  {
    "id": "model.config.is_valid.saml_idp_url.app_error",
    "translation": "SAML SSO URL must be a valid URL and start with http:// or https://."
  },
  {
    "id": "model.config.is_valid.saml_private_key.app_error",
    "translation": "Service Provider Private Key missing. Did you forget to upload it?"
  },
  {
    "id": "model.config.is_valid.saml_public_cert.app_error",
    "translation": "Service Provider Public Certificate missing. Did you forget to upload it?"
  },
  {
    "id": "model.config.is_valid.saml_username_attribute.app_error",
    "translation": "Invalid Username attribute. Must be set."
  },
  {
    "id": "model.config.is_valid.site_url.app_error",
    "translation": "Site URL must be a valid URL and start with http:// or https://"
  },
  {
    "id": "model.config.is_valid.site_url_email_batching.app_error",
    "translation": "Unable to enable email batching when SiteURL isn't set."
  },
  {
    "id": "model.config.is_valid.sitename_length.app_error",
    "translation": "Site name must be less than or equal to {{.MaxLength}} characters."
  },
  {
    "id": "model.config.is_valid.sql_data_src.app_error",
    "translation": "Invalid data source for SQL settings.  Must be set."
  },
  {
    "id": "model.config.is_valid.sql_driver.app_error",
    "translation": "Invalid driver name for SQL settings.  Must be 'mysql' or 'postgres'"
  },
  {
    "id": "model.config.is_valid.sql_idle.app_error",
    "translation": "Invalid maximum idle connection for SQL settings.  Must be a positive number."
  },
  {
    "id": "model.config.is_valid.sql_max_conn.app_error",
    "translation": "Invalid maximum open connection for SQL settings.  Must be a positive number."
  },
  {
    "id": "model.config.is_valid.time_between_user_typing.app_error",
    "translation": "Time between user typing updates should not be set to less than 1000 milliseconds."
  },
  {
    "id": "model.config.is_valid.webrtc_gateway_admin_secret.app_error",
    "translation": "WebRTC Gateway Admin Secret must be set."
  },
  {
    "id": "model.config.is_valid.webrtc_gateway_admin_url.app_error",
    "translation": "WebRTC Gateway Admin URL must be a valid URL starting with http:// or https://."
  },
  {
    "id": "model.config.is_valid.webrtc_gateway_ws_url.app_error",
    "translation": "WebRTC Gateway Websocket URL must be a valid URL starting with ws:// or wss://."
  },
  {
    "id": "model.config.is_valid.webrtc_stun_uri.app_error",
    "translation": "WebRTC STUN URI must be a valid URL starting with stun:"
  },
  {
    "id": "model.config.is_valid.webrtc_turn_shared_key.app_error",
    "translation": "WebRTC TURN Shared Key cannot be empty if the TURN URI has been set."
  },
  {
    "id": "model.config.is_valid.webrtc_turn_uri.app_error",
    "translation": "WebRTC TURN URI must be a valid URI and start with turn:"
  },
  {
    "id": "model.config.is_valid.webrtc_turn_username.app_error",
    "translation": "WebRTC TURN Username cannot be empty if the TURN URI has been set."
  },
  {
    "id": "model.config.is_valid.webserver_security.app_error",
    "translation": "Invalid value for webserver connection security."
  },
  {
    "id": "model.config.is_valid.write_timeout.app_error",
    "translation": "Invalid value for write timeout."
  },
  {
    "id": "model.emoji.create_at.app_error",
    "translation": "Create at must be a valid time"
  },
  {
    "id": "model.emoji.creator_id.app_error",
    "translation": "Invalid creator id"
  },
  {
    "id": "model.emoji.id.app_error",
    "translation": "Invalid emoji id"
  },
  {
    "id": "model.emoji.name.app_error",
    "translation": "Name must be 1 to 64 lowercase alphanumeric characters"
  },
  {
    "id": "model.emoji.update_at.app_error",
    "translation": "Update at must be a valid time"
  },
  {
    "id": "model.file_info.get.gif.app_error",
    "translation": "Could not decode gif."
  },
  {
    "id": "model.incoming_hook.channel_id.app_error",
    "translation": "Invalid channel id"
  },
  {
    "id": "model.incoming_hook.create_at.app_error",
    "translation": "Create at must be a valid time"
  },
  {
    "id": "model.incoming_hook.description.app_error",
    "translation": "Invalid description"
  },
  {
    "id": "model.incoming_hook.display_name.app_error",
    "translation": "Invalid display name"
  },
  {
    "id": "model.incoming_hook.id.app_error",
    "translation": "Invalid Id"
  },
  {
    "id": "model.incoming_hook.team_id.app_error",
    "translation": "Invalid team ID"
  },
  {
    "id": "model.incoming_hook.update_at.app_error",
    "translation": "Update at must be a valid time"
  },
  {
    "id": "model.incoming_hook.user_id.app_error",
    "translation": "Invalid user id"
  },
  {
    "id": "model.oauth.is_valid.app_id.app_error",
    "translation": "Invalid app id"
  },
  {
    "id": "model.oauth.is_valid.callback.app_error",
    "translation": "Callback URL must be a valid URL and start with http:// or https://."
  },
  {
    "id": "model.oauth.is_valid.client_secret.app_error",
    "translation": "Invalid client secret"
  },
  {
    "id": "model.oauth.is_valid.create_at.app_error",
    "translation": "Create at must be a valid time"
  },
  {
    "id": "model.oauth.is_valid.creator_id.app_error",
    "translation": "Invalid creator id"
  },
  {
    "id": "model.oauth.is_valid.description.app_error",
    "translation": "Invalid description"
  },
  {
    "id": "model.oauth.is_valid.homepage.app_error",
    "translation": "Homepage must be a valid URL and start with http:// or https://."
  },
  {
    "id": "model.oauth.is_valid.icon_url.app_error",
    "translation": "Icon URL must be a valid URL and start with http:// or https://."
  },
  {
    "id": "model.oauth.is_valid.name.app_error",
    "translation": "Invalid name"
  },
  {
    "id": "model.oauth.is_valid.update_at.app_error",
    "translation": "Update at must be a valid time"
  },
  {
    "id": "model.outgoing_hook.is_valid.callback.app_error",
    "translation": "Invalid callback URLs"
  },
  {
    "id": "model.outgoing_hook.is_valid.channel_id.app_error",
    "translation": "Invalid channel id"
  },
  {
    "id": "model.outgoing_hook.is_valid.create_at.app_error",
    "translation": "Create at must be a valid time"
  },
  {
    "id": "model.outgoing_hook.is_valid.description.app_error",
    "translation": "Invalid description"
  },
  {
    "id": "model.outgoing_hook.is_valid.display_name.app_error",
    "translation": "Invalid display name"
  },
  {
    "id": "model.outgoing_hook.is_valid.id.app_error",
    "translation": "Invalid Id"
  },
  {
    "id": "model.outgoing_hook.is_valid.team_id.app_error",
    "translation": "Invalid team ID"
  },
  {
    "id": "model.outgoing_hook.is_valid.token.app_error",
    "translation": "Invalid token"
  },
  {
    "id": "model.outgoing_hook.is_valid.trigger_words.app_error",
    "translation": "Invalid trigger words"
  },
  {
    "id": "model.outgoing_hook.is_valid.update_at.app_error",
    "translation": "Update at must be a valid time"
  },
  {
    "id": "model.outgoing_hook.is_valid.url.app_error",
    "translation": "Invalid callback URLs. Each must be a valid URL and start with http:// or https://"
  },
  {
    "id": "model.outgoing_hook.is_valid.user_id.app_error",
    "translation": "Invalid user id"
  },
  {
    "id": "model.outgoing_hook.is_valid.words.app_error",
    "translation": "Invalid trigger words"
  },
  {
    "id": "model.post.is_valid.channel_id.app_error",
    "translation": "Invalid channel id"
  },
  {
    "id": "model.post.is_valid.create_at.app_error",
    "translation": "Create at must be a valid time"
  },
  {
    "id": "model.post.is_valid.file_ids.app_error",
    "translation": "Invalid file ids"
  },
  {
    "id": "model.post.is_valid.filenames.app_error",
    "translation": "Invalid filenames"
  },
  {
    "id": "model.post.is_valid.hashtags.app_error",
    "translation": "Invalid hashtags"
  },
  {
    "id": "model.post.is_valid.id.app_error",
    "translation": "Invalid Id"
  },
  {
    "id": "model.post.is_valid.msg.app_error",
    "translation": "Invalid message"
  },
  {
    "id": "model.post.is_valid.original_id.app_error",
    "translation": "Invalid original id"
  },
  {
    "id": "model.post.is_valid.parent_id.app_error",
    "translation": "Invalid parent id"
  },
  {
    "id": "model.post.is_valid.props.app_error",
    "translation": "Invalid props"
  },
  {
    "id": "model.post.is_valid.root_id.app_error",
    "translation": "Invalid root id"
  },
  {
    "id": "model.post.is_valid.root_parent.app_error",
    "translation": "Invalid root ID must be set if parent ID set"
  },
  {
    "id": "model.post.is_valid.type.app_error",
    "translation": "Invalid type"
  },
  {
    "id": "model.post.is_valid.update_at.app_error",
    "translation": "Update at must be a valid time"
  },
  {
    "id": "model.post.is_valid.user_id.app_error",
    "translation": "Invalid user id"
  },
  {
    "id": "model.preference.is_valid.category.app_error",
    "translation": "Invalid category"
  },
  {
    "id": "model.preference.is_valid.id.app_error",
    "translation": "Invalid user id"
  },
  {
    "id": "model.preference.is_valid.name.app_error",
    "translation": "Invalid name"
  },
  {
    "id": "model.preference.is_valid.theme.app_error",
    "translation": "Invalid theme"
  },
  {
    "id": "model.preference.is_valid.value.app_error",
    "translation": "Value is too long"
  },
  {
    "id": "model.reaction.is_valid.create_at.app_error",
    "translation": "Create at must be a valid time"
  },
  {
    "id": "model.reaction.is_valid.emoji_name.app_error",
    "translation": "Invalid emoji name"
  },
  {
    "id": "model.reaction.is_valid.post_id.app_error",
    "translation": "Invalid post id"
  },
  {
    "id": "model.reaction.is_valid.user_id.app_error",
    "translation": "Invalid user id"
  },
  {
    "id": "model.team.is_valid.characters.app_error",
    "translation": "Name must be 2 or more lowercase alphanumeric characters"
  },
  {
    "id": "model.team.is_valid.company.app_error",
    "translation": "Invalid company name"
  },
  {
    "id": "model.team.is_valid.create_at.app_error",
    "translation": "Create at must be a valid time"
  },
  {
    "id": "model.team.is_valid.description.app_error",
    "translation": "Invalid description"
  },
  {
    "id": "model.team.is_valid.domains.app_error",
    "translation": "Invalid allowed domains"
  },
  {
    "id": "model.team.is_valid.email.app_error",
    "translation": "Invalid email"
  },
  {
    "id": "model.team.is_valid.id.app_error",
    "translation": "Invalid Id"
  },
  {
    "id": "model.team.is_valid.name.app_error",
    "translation": "Invalid name"
  },
  {
    "id": "model.team.is_valid.reserved.app_error",
    "translation": "This URL is unavailable. Please try another."
  },
  {
    "id": "model.team.is_valid.type.app_error",
    "translation": "Invalid type"
  },
  {
    "id": "model.team.is_valid.update_at.app_error",
    "translation": "Update at must be a valid time"
  },
  {
    "id": "model.team.is_valid.url.app_error",
    "translation": "Invalid URL Identifier"
  },
  {
    "id": "model.team_member.is_valid.role.app_error",
    "translation": "Invalid role"
  },
  {
    "id": "model.team_member.is_valid.team_id.app_error",
    "translation": "Invalid team ID"
  },
  {
    "id": "model.team_member.is_valid.user_id.app_error",
    "translation": "Invalid user id"
  },
  {
    "id": "model.user.is_valid.auth_data.app_error",
    "translation": "Invalid auth data"
  },
  {
    "id": "model.user.is_valid.auth_data_pwd.app_error",
    "translation": "Invalid user, password and auth data cannot both be set"
  },
  {
    "id": "model.user.is_valid.auth_data_type.app_error",
    "translation": "Invalid user, auth data must be set with auth type"
  },
  {
    "id": "model.user.is_valid.create_at.app_error",
    "translation": "Create at must be a valid time"
  },
  {
    "id": "model.user.is_valid.email.app_error",
    "translation": "Invalid email"
  },
  {
    "id": "model.user.is_valid.first_name.app_error",
    "translation": "Invalid first name"
  },
  {
    "id": "model.user.is_valid.id.app_error",
    "translation": "Invalid user id"
  },
  {
    "id": "model.user.is_valid.last_name.app_error",
    "translation": "Invalid last name"
  },
  {
    "id": "model.user.is_valid.nickname.app_error",
    "translation": "Invalid nickname"
  },
  {
    "id": "model.user.is_valid.position.app_error",
    "translation": "Invalid position: must not be longer than 35 characters."
  },
  {
    "id": "model.user.is_valid.pwd.app_error",
    "translation": "Your password must contain at least {{.Min}} characters."
  },
  {
    "id": "model.user.is_valid.pwd_lowercase.app_error",
    "translation": "Your password must contain at least {{.Min}} characters made up of at least one lowercase letter."
  },
  {
    "id": "model.user.is_valid.pwd_lowercase_number.app_error",
    "translation": "Your password must contain at least {{.Min}} characters made up of at least one lowercase letter and at least one number."
  },
  {
    "id": "model.user.is_valid.pwd_lowercase_number_symbol.app_error",
    "translation": "Your password must contain at least {{.Min}} characters made up of at least one lowercase letter, at least one number, and at least one symbol (e.g. \"~!@#$%^&*()\")."
  },
  {
    "id": "model.user.is_valid.pwd_lowercase_symbol.app_error",
    "translation": "Your password must contain at least {{.Min}} characters made up of at least one lowercase letter and at least one symbol (e.g. \"~!@#$%^&*()\")."
  },
  {
    "id": "model.user.is_valid.pwd_lowercase_uppercase.app_error",
    "translation": "Your password must contain at least {{.Min}} characters made up of at least one lowercase letter and at least one uppercase letter."
  },
  {
    "id": "model.user.is_valid.pwd_lowercase_uppercase_number.app_error",
    "translation": "Your password must contain at least {{.Min}} characters made up of at least one lowercase letter, at least one uppercase letter, and at least one number."
  },
  {
    "id": "model.user.is_valid.pwd_lowercase_uppercase_number_symbol.app_error",
    "translation": "Your password must contain at least {{.Min}} characters made up of at least one lowercase letter, at least one uppercase letter, at least one number, and at least one symbol (e.g. \"~!@#$%^&*()\")."
  },
  {
    "id": "model.user.is_valid.pwd_lowercase_uppercase_symbol.app_error",
    "translation": "Your password must contain at least {{.Min}} characters made up of at least one lowercase letter, at least one uppercase letter, and at least one symbol (e.g. \"~!@#$%^&*()\")."
  },
  {
    "id": "model.user.is_valid.pwd_number.app_error",
    "translation": "Your password must contain at least {{.Min}} characters made up of at least one number."
  },
  {
    "id": "model.user.is_valid.pwd_number_symbol.app_error",
    "translation": "Your password must contain at least {{.Min}} characters made up of at least one number and at least one symbol (e.g. \"~!@#$%^&*()\")."
  },
  {
    "id": "model.user.is_valid.pwd_symbol.app_error",
    "translation": "Your password must contain at least {{.Min}} characters made up of at least one symbol (e.g. \"~!@#$%^&*()\")."
  },
  {
    "id": "model.user.is_valid.pwd_uppercase.app_error",
    "translation": "Your password must contain at least {{.Min}} characters made up of at least one uppercase letter."
  },
  {
    "id": "model.user.is_valid.pwd_uppercase_number.app_error",
    "translation": "Your password must contain at least {{.Min}} characters made up of at least one uppercase letter and at least one number."
  },
  {
    "id": "model.user.is_valid.pwd_uppercase_number_symbol.app_error",
    "translation": "Your password must contain at least {{.Min}} characters made up of at least one uppercase letter, at least one number, and at least one symbol (e.g. \"~!@#$%^&*()\")."
  },
  {
    "id": "model.user.is_valid.pwd_uppercase_symbol.app_error",
    "translation": "Your password must contain at least {{.Min}} characters made up of at least one uppercase letter and at least one symbol (e.g. \"~!@#$%^&*()\")."
  },
  {
    "id": "model.user.is_valid.team_id.app_error",
    "translation": "Invalid team ID"
  },
  {
    "id": "model.user.is_valid.update_at.app_error",
    "translation": "Update at must be a valid time"
  },
  {
    "id": "model.user.is_valid.username.app_error",
    "translation": "Invalid username"
  },
  {
    "id": "model.utils.decode_json.app_error",
    "translation": "could not decode"
  },
  {
    "id": "store.sql.alter_column_type.critical",
    "translation": "Failed to alter column type %v"
  },
  {
    "id": "store.sql.check_index.critical",
    "translation": "Failed to check index %v"
  },
  {
    "id": "store.sql.closing.info",
    "translation": "Closing SqlStore"
  },
  {
    "id": "store.sql.column_exists.critical",
    "translation": "Failed to check if column exists %v"
  },
  {
    "id": "store.sql.column_exists_missing_driver.critical",
    "translation": "Failed to check if column exists because of missing driver"
  },
  {
    "id": "store.sql.convert_encrypt_string_map",
    "translation": "FromDb: Unable to convert EncryptStringMap to *string"
  },
  {
    "id": "store.sql.convert_string_array",
    "translation": "FromDb: Unable to convert StringArray to *string"
  },
  {
    "id": "store.sql.convert_string_interface",
    "translation": "FromDb: Unable to convert StringInterface to *string"
  },
  {
    "id": "store.sql.convert_string_map",
    "translation": "FromDb: Unable to convert StringMap to *string"
  },
  {
    "id": "store.sql.create_column.critical",
    "translation": "Failed to create column %v"
  },
  {
    "id": "store.sql.create_column_missing_driver.critical",
    "translation": "Failed to create column because of missing driver"
  },
  {
    "id": "store.sql.create_index.critical",
    "translation": "Failed to create index %v"
  },
  {
    "id": "store.sql.create_index_missing_driver.critical",
    "translation": "Failed to create index because of missing driver"
  },
  {
    "id": "store.sql.creating_tables.critical",
    "translation": "Error creating database tables: %v"
  },
  {
    "id": "store.sql.dialect_driver.critical",
    "translation": "Failed to create dialect specific driver"
  },
  {
    "id": "store.sql.dialect_driver.panic",
    "translation": "Failed to create dialect specific driver %v"
  },
  {
    "id": "store.sql.drop_column.critical",
    "translation": "Failed to drop column %v"
  },
  {
    "id": "store.sql.incorrect_mac",
    "translation": "Incorrect MAC for the given ciphertext"
  },
  {
    "id": "store.sql.maxlength_column.critical",
    "translation": "Failed to get max length of column %v"
  },
  {
    "id": "store.sql.open_conn.critical",
    "translation": "Failed to open SQL connection to err:%v"
  },
  {
    "id": "store.sql.open_conn.panic",
    "translation": "Failed to open SQL connection %v"
  },
  {
    "id": "store.sql.ping.critical",
    "translation": "Failed to ping DB err:%v"
  },
  {
    "id": "store.sql.pinging.info",
    "translation": "Pinging SQL %v database"
  },
  {
    "id": "store.sql.read_replicas_not_licensed.critical",
    "translation": "More than 1 read replica functionality disabled by current license. Please contact your system administrator about upgrading your enterprise license."
  },
  {
    "id": "store.sql.remove_index.critical",
    "translation": "Failed to remove index %v"
  },
  {
    "id": "store.sql.rename_column.critical",
    "translation": "Failed to rename column %v"
  },
  {
    "id": "store.sql.schema_out_of_date.warn",
    "translation": "The database schema version of %v appears to be out of date"
  },
  {
    "id": "store.sql.schema_set.info",
    "translation": "The database schema has been set to version %v"
  },
  {
    "id": "store.sql.schema_upgrade_attempt.warn",
    "translation": "Attempting to upgrade the database schema version to %v"
  },
  {
    "id": "store.sql.schema_version.critical",
    "translation": "The database schema version of %v cannot be upgraded.  You must not skip a version."
  },
  {
    "id": "store.sql.short_ciphertext",
    "translation": "short ciphertext"
  },
  {
    "id": "store.sql.table_column_type.critical",
    "translation": "Failed to get data type for column %s from table %s: %v"
  },
  {
    "id": "store.sql.table_exists.critical",
    "translation": "Failed to check if table exists %v"
  },
  {
    "id": "store.sql.too_short_ciphertext",
    "translation": "ciphertext too short"
  },
  {
    "id": "store.sql.upgraded.warn",
    "translation": "The database schema has been upgraded to version %v"
  },
  {
    "id": "store.sql_audit.get.finding.app_error",
    "translation": "We encountered an error finding the audits"
  },
  {
    "id": "store.sql_audit.get.limit.app_error",
    "translation": "Limit exceeded for paging"
  },
  {
    "id": "store.sql_audit.permanent_delete_by_user.app_error",
    "translation": "We encountered an error deleting the audits"
  },
  {
    "id": "store.sql_audit.save.saving.app_error",
    "translation": "We encountered an error saving the audit"
  },
  {
    "id": "store.sql_channel.analytics_deleted_type_count.app_error",
    "translation": "We couldn't get deleted channel type counts"
  },
  {
    "id": "store.sql_channel.analytics_type_count.app_error",
    "translation": "We couldn't get channel type counts"
  },
  {
    "id": "store.sql_channel.check_open_channel_permissions.app_error",
    "translation": "We couldn't check the permissions"
  },
  {
    "id": "store.sql_channel.check_permissions.app_error",
    "translation": "We couldn't check the permissions"
  },
  {
    "id": "store.sql_channel.check_permissions_by_name.app_error",
    "translation": "We couldn't check the permissions"
  },
  {
    "id": "store.sql_channel.delete.channel.app_error",
    "translation": "We couldn't delete the channel"
  },
  {
    "id": "store.sql_channel.extra_updated.app_error",
    "translation": "Problem updating members last updated time"
  },
  {
    "id": "store.sql_channel.pinned_posts.app_error",
    "translation": "We couldn't find the pinned posts"
  },
  {
    "id": "store.sql_channel.get.existing.app_error",
    "translation": "We couldn't find the existing channel"
  },
  {
    "id": "store.sql_channel.get.find.app_error",
    "translation": "We encountered an error finding the channel"
  },
  {
    "id": "store.sql_channel.get_all.app_error",
    "translation": "We couldn't get all the channels"
  },
  {
    "id": "store.sql_channel.get_by_name.existing.app_error",
    "translation": "We couldn't find the existing channel"
  },
  {
    "id": "store.sql_channel.get_by_name.missing.app_error",
    "translation": "Channel does not exist"
  },
  {
    "id": "store.sql_channel.get_channel_counts.get.app_error",
    "translation": "We couldn't get the channel counts"
  },
  {
    "id": "store.sql_channel.get_channels.get.app_error",
    "translation": "We couldn't get the channels"
  },
  {
    "id": "store.sql_channel.get_channels.not_found.app_error",
    "translation": "No channels were found"
  },
  {
    "id": "store.sql_channel.get_deleted_by_name.existing.app_error",
    "translation": "We couldn't find the existing deleted channel"
  },
  {
    "id": "store.sql_channel.get_deleted_by_name.missing.app_error",
    "translation": "No deleted channel exists with that name"
  },
  {
    "id": "store.sql_channel.get_extra_members.app_error",
    "translation": "We couldn't get the extra info for channel members"
  },
  {
    "id": "store.sql_channel.get_for_post.app_error",
    "translation": "We couldn't get the channel for the given post"
  },
  {
    "id": "store.sql_channel.get_member.app_error",
    "translation": "We couldn't get the channel member"
  },
  {
    "id": "store.sql_channel.get_member.missing.app_error",
    "translation": "No channel member found for that user ID and channel ID"
  },
  {
    "id": "store.sql_channel.get_member_count.app_error",
    "translation": "We couldn't get the channel member count"
  },
  {
    "id": "store.sql_channel.get_member_for_post.app_error",
    "translation": "We couldn't get the channel member for the given post"
  },
  {
    "id": "store.sql_channel.get_members.app_error",
    "translation": "We couldn't get the channel members"
  },
  {
    "id": "store.sql_channel.get_members_by_ids.app_error",
    "translation": "We couldn't get the channel members"
  },
  {
    "id": "store.sql_channel.get_more_channels.get.app_error",
    "translation": "We couldn't get the channels"
  },
  {
    "id": "store.sql_channel.get_public_channels.get.app_error",
    "translation": "We couldn't get public channels"
  },
  {
    "id": "store.sql_channel.increment_mention_count.app_error",
    "translation": "We couldn't increment the mention count"
  },
  {
    "id": "store.sql_channel.permanent_delete.app_error",
    "translation": "We couldn't delete the channel"
  },
  {
    "id": "store.sql_channel.permanent_delete_by_team.app_error",
    "translation": "We couldn't delete the channels"
  },
  {
    "id": "store.sql_channel.permanent_delete_members_by_user.app_error",
    "translation": "We couldn't remove the channel member"
  },
  {
    "id": "store.sql_channel.remove_member.app_error",
    "translation": "We couldn't remove the channel member"
  },
  {
    "id": "store.sql_channel.save.commit_transaction.app_error",
    "translation": "Unable to commit transaction"
  },
  {
    "id": "store.sql_channel.save.direct_channel.app_error",
    "translation": "Use SaveDirectChannel to create a direct channel"
  },
  {
    "id": "store.sql_channel.save.open_transaction.app_error",
    "translation": "Unable to open transaction"
  },
  {
    "id": "store.sql_channel.save_channel.current_count.app_error",
    "translation": "Failed to get current channel count"
  },
  {
    "id": "store.sql_channel.save_channel.existing.app_error",
    "translation": "Must call update for existing channel"
  },
  {
    "id": "store.sql_channel.save_channel.exists.app_error",
    "translation": "A channel with that name already exists on the same team"
  },
  {
    "id": "store.sql_channel.save_channel.limit.app_error",
    "translation": "You've reached the limit of the number of allowed channels."
  },
  {
    "id": "store.sql_channel.save_channel.previously.app_error",
    "translation": "A channel with that URL was previously created"
  },
  {
    "id": "store.sql_channel.save_channel.save.app_error",
    "translation": "We couldn't save the channel"
  },
  {
    "id": "store.sql_channel.save_direct_channel.add_members.app_error",
    "translation": "Unable to add direct channel members"
  },
  {
    "id": "store.sql_channel.save_direct_channel.commit.app_error",
    "translation": "Unable to commit transaction"
  },
  {
    "id": "store.sql_channel.save_direct_channel.not_direct.app_error",
    "translation": "Not a direct channel attempted to be created with SaveDirectChannel"
  },
  {
    "id": "store.sql_channel.save_direct_channel.open_transaction.app_error",
    "translation": "Unable to open transaction"
  },
  {
    "id": "store.sql_channel.save_member.commit_transaction.app_error",
    "translation": "Unable to commit transaction"
  },
  {
    "id": "store.sql_channel.save_member.exists.app_error",
    "translation": "A channel member with that ID already exists"
  },
  {
    "id": "store.sql_channel.save_member.open_transaction.app_error",
    "translation": "Unable to open transaction"
  },
  {
    "id": "store.sql_channel.save_member.save.app_error",
    "translation": "We couldn't save the channel member"
  },
  {
    "id": "store.sql_channel.search.app_error",
    "translation": "We encountered an error searching channels"
  },
  {
    "id": "store.sql_channel.set_last_viewed_at.app_error",
    "translation": "We couldn't set the last viewed at time"
  },
  {
    "id": "store.sql_channel.update.app_error",
    "translation": "We couldn't update the channel"
  },
  {
    "id": "store.sql_channel.update.exists.app_error",
    "translation": "A channel with that handle already exists"
  },
  {
    "id": "store.sql_channel.update.previously.app_error",
    "translation": "A channel with that handle was previously created"
  },
  {
    "id": "store.sql_channel.update.updating.app_error",
    "translation": "We encountered an error updating the channel"
  },
  {
    "id": "store.sql_channel.update_last_viewed_at.app_error",
    "translation": "We couldn't update the last viewed at time"
  },
  {
    "id": "store.sql_channel.update_member.app_error",
    "translation": "We encountered an error updating the channel member"
  },
  {
    "id": "store.sql_command.analytics_command_count.app_error",
    "translation": "We couldn't count the commands"
  },
  {
    "id": "store.sql_command.save.delete.app_error",
    "translation": "We couldn't delete the command"
  },
  {
    "id": "store.sql_command.save.delete_perm.app_error",
    "translation": "We couldn't delete the command"
  },
  {
    "id": "store.sql_command.save.get.app_error",
    "translation": "We couldn't get the command"
  },
  {
    "id": "store.sql_command.save.get_team.app_error",
    "translation": "We couldn't get the commands"
  },
  {
    "id": "store.sql_command.save.saving.app_error",
    "translation": "We couldn't save the Command"
  },
  {
    "id": "store.sql_command.save.saving_overwrite.app_error",
    "translation": "You cannot overwrite an existing Command"
  },
  {
    "id": "store.sql_command.save.update.app_error",
    "translation": "We couldn't update the command"
  },
  {
    "id": "store.sql_compliance.get.finding.app_error",
    "translation": "We encountered an error retrieving the compliance reports"
  },
  {
    "id": "store.sql_compliance.save.saving.app_error",
    "translation": "We encountered an error saving the compliance report"
  },
  {
    "id": "store.sql_emoji.delete.app_error",
    "translation": "We couldn't delete the emoji"
  },
  {
    "id": "store.sql_emoji.delete.no_results",
    "translation": "We couldn’t find the emoji to delete"
  },
  {
    "id": "store.sql_emoji.get.app_error",
    "translation": "We couldn't get the emoji"
  },
  {
    "id": "store.sql_emoji.get_all.app_error",
    "translation": "We couldn't get the emoji"
  },
  {
    "id": "store.sql_emoji.get_by_name.app_error",
    "translation": "We couldn't get the emoji"
  },
  {
    "id": "store.sql_emoji.save.app_error",
    "translation": "We couldn't save the emoji"
  },
  {
    "id": "store.sql_file_info.attach_to_post.app_error",
    "translation": "We couldn't attach the file info to the post"
  },
  {
    "id": "store.sql_file_info.delete_for_post.app_error",
    "translation": "We couldn't delete the file info to the post"
  },
  {
    "id": "store.sql_file_info.get.app_error",
    "translation": "We couldn't get the file info"
  },
  {
    "id": "store.sql_file_info.get_by_path.app_error",
    "translation": "We couldn't get the file info by path"
  },
  {
    "id": "store.sql_file_info.get_for_post.app_error",
    "translation": "We couldn't get the file info for the post"
  },
  {
    "id": "store.sql_file_info.save.app_error",
    "translation": "We couldn't save the file info"
  },
  {
    "id": "store.sql_license.get.app_error",
    "translation": "We encountered an error getting the license"
  },
  {
    "id": "store.sql_license.get.missing.app_error",
    "translation": "A license with that ID was not found"
  },
  {
    "id": "store.sql_license.save.app_error",
    "translation": "We encountered an error saving the license"
  },
  {
    "id": "store.sql_oauth.delete.commit_transaction.app_error",
    "translation": "Unable to commit transaction"
  },
  {
    "id": "store.sql_oauth.delete.open_transaction.app_error",
    "translation": "Unable to open transaction to delete the OAuth2 app"
  },
  {
    "id": "store.sql_oauth.delete.rollback_transaction.app_error",
    "translation": "Unable to rollback transaction to delete the OAuth2 App"
  },
  {
    "id": "store.sql_oauth.delete_app.app_error",
    "translation": "An error occurred while deleting the OAuth2 App"
  },
  {
    "id": "store.sql_oauth.get_access_data.app_error",
    "translation": "We encountered an error finding the access token"
  },
  {
    "id": "store.sql_oauth.get_access_data_by_user_for_app.app_error",
    "translation": "We encountered an error finding all the access tokens"
  },
  {
    "id": "store.sql_oauth.get_app.find.app_error",
    "translation": "We couldn't find the requested app"
  },
  {
    "id": "store.sql_oauth.get_app.finding.app_error",
    "translation": "We encountered an error finding the app"
  },
  {
    "id": "store.sql_oauth.get_app_by_user.find.app_error",
    "translation": "We couldn't find any existing apps"
  },
  {
    "id": "store.sql_oauth.get_apps.find.app_error",
    "translation": "An error occurred while finding the OAuth2 Apps"
  },
  {
    "id": "store.sql_oauth.get_auth_data.find.app_error",
    "translation": "We couldn't find the existing authorization code"
  },
  {
    "id": "store.sql_oauth.get_auth_data.finding.app_error",
    "translation": "We encountered an error finding the authorization code"
  },
  {
    "id": "store.sql_oauth.get_previous_access_data.app_error",
    "translation": "We encountered an error finding the access token"
  },
  {
    "id": "store.sql_oauth.permanent_delete_auth_data_by_user.app_error",
    "translation": "We couldn't remove the authorization code"
  },
  {
    "id": "store.sql_oauth.remove_access_data.app_error",
    "translation": "We couldn't remove the access token"
  },
  {
    "id": "store.sql_oauth.remove_auth_data.app_error",
    "translation": "We couldn't remove the authorization code"
  },
  {
    "id": "store.sql_oauth.save_access_data.app_error",
    "translation": "We couldn't save the access token."
  },
  {
    "id": "store.sql_oauth.save_app.existing.app_error",
    "translation": "Must call update for existing app"
  },
  {
    "id": "store.sql_oauth.save_app.save.app_error",
    "translation": "We couldn't save the app."
  },
  {
    "id": "store.sql_oauth.save_auth_data.app_error",
    "translation": "We couldn't save the authorization code."
  },
  {
    "id": "store.sql_oauth.update_access_data.app_error",
    "translation": "We encountered an error updating the access token"
  },
  {
    "id": "store.sql_oauth.update_app.find.app_error",
    "translation": "We couldn't find the existing app to update"
  },
  {
    "id": "store.sql_oauth.update_app.finding.app_error",
    "translation": "We encountered an error finding the app"
  },
  {
    "id": "store.sql_oauth.update_app.update.app_error",
    "translation": "We couldn't update the app"
  },
  {
    "id": "store.sql_oauth.update_app.updating.app_error",
    "translation": "We encountered an error updating the app"
  },
  {
    "id": "store.sql_post.analytics_posts_count.app_error",
    "translation": "We couldn't get post counts"
  },
  {
    "id": "store.sql_post.analytics_posts_count_by_day.app_error",
    "translation": "We couldn't get post counts by day"
  },
  {
    "id": "store.sql_post.analytics_user_counts_posts_by_day.app_error",
    "translation": "We couldn't get user counts with posts"
  },
  {
    "id": "store.sql_post.delete.app_error",
    "translation": "We couldn't delete the post"
  },
  {
    "id": "store.sql_post.get.app_error",
    "translation": "We couldn't get the post"
  },
  {
    "id": "store.sql_post.get_parents_posts.app_error",
    "translation": "We couldn't get the parent post for the channel"
  },
  {
    "id": "store.sql_post.get_posts.app_error",
    "translation": "Limit exceeded for paging"
  },
  {
    "id": "store.sql_post.get_posts_around.get.app_error",
    "translation": "We couldn't get the posts for the channel"
  },
  {
    "id": "store.sql_post.get_posts_around.get_parent.app_error",
    "translation": "We couldn't get the parent posts for the channel"
  },
  {
    "id": "store.sql_post.get_posts_created_att.app_error",
    "translation": "We couldn't get the posts for the channel"
  },
  {
    "id": "store.sql_post.get_posts_since.app_error",
    "translation": "We couldn't get the posts for the channel"
  },
  {
    "id": "store.sql_post.get_root_posts.app_error",
    "translation": "We couldn't get the posts for the channel"
  },
  {
    "id": "store.sql_post.overwrite.app_error",
    "translation": "We couldn't overwrite the Post"
  },
  {
    "id": "store.sql_post.permanent_delete.app_error",
    "translation": "We couldn't delete the post"
  },
  {
    "id": "store.sql_post.permanent_delete_all_comments_by_user.app_error",
    "translation": "We couldn't delete the comments for user"
  },
  {
    "id": "store.sql_post.permanent_delete_by_channel.app_error",
    "translation": "We couldn't delete the posts by channel"
  },
  {
    "id": "store.sql_post.permanent_delete_by_user.app_error",
    "translation": "We couldn't select the posts to delete for the user"
  },
  {
    "id": "store.sql_post.permanent_delete_by_user.too_many.app_error",
    "translation": "We couldn't select the posts to delete for the user (too many), please re-run"
  },
  {
    "id": "store.sql_post.save.app_error",
    "translation": "We couldn't save the Post"
  },
  {
    "id": "store.sql_post.save.existing.app_error",
    "translation": "You cannot update an existing Post"
  },
  {
    "id": "store.sql_post.search.warn",
    "translation": "Query error searching posts: %v"
  },
  {
    "id": "store.sql_post.update.app_error",
    "translation": "We couldn't update the Post"
  },
  {
    "id": "store.sql_preference.delete.app_error",
    "translation": "We encountered an error while deleting preferences"
  },
  {
    "id": "store.sql_preference.delete_unused_features.debug",
    "translation": "Deleting any unused pre-release features"
  },
  {
    "id": "store.sql_preference.get.app_error",
    "translation": "We encountered an error while finding preferences"
  },
  {
    "id": "store.sql_preference.get_all.app_error",
    "translation": "We encountered an error while finding preferences"
  },
  {
    "id": "store.sql_preference.get_category.app_error",
    "translation": "We encountered an error while finding preferences"
  },
  {
    "id": "store.sql_preference.insert.exists.app_error",
    "translation": "A preference with that user id, category, and name already exists"
  },
  {
    "id": "store.sql_preference.insert.save.app_error",
    "translation": "We couldn't save the preference"
  },
  {
    "id": "store.sql_preference.is_feature_enabled.app_error",
    "translation": "We encountered an error while finding a pre release feature preference"
  },
  {
    "id": "store.sql_preference.permanent_delete_by_user.app_error",
    "translation": "We encountered an error while deleteing preferences"
  },
  {
    "id": "store.sql_preference.save.commit_transaction.app_error",
    "translation": "Unable to commit transaction to save preferences"
  },
  {
    "id": "store.sql_preference.save.missing_driver.app_error",
    "translation": "We encountered an error while updating preferences"
  },
  {
    "id": "store.sql_preference.save.open_transaction.app_error",
    "translation": "Unable to open transaction to save preferences"
  },
  {
    "id": "store.sql_preference.save.rollback_transaction.app_error",
    "translation": "Unable to rollback transaction to save preferences"
  },
  {
    "id": "store.sql_preference.save.updating.app_error",
    "translation": "We encountered an error while updating preferences"
  },
  {
    "id": "store.sql_preference.update.app_error",
    "translation": "We couldn't update the preference"
  },
  {
    "id": "store.sql_reaction.delete.begin.app_error",
    "translation": "Unable to open transaction while deleting reaction"
  },
  {
    "id": "store.sql_reaction.delete.commit.app_error",
    "translation": "Unable to commit transaction while deleting reaction"
  },
  {
    "id": "store.sql_reaction.delete.save.app_error",
    "translation": "Unable to delete reaction"
  },
  {
    "id": "store.sql_reaction.delete_all_with_emoj_name.delete_reactions.app_error",
    "translation": "Unable to delete reactions with the given emoji name"
  },
  {
    "id": "store.sql_reaction.delete_all_with_emoj_name.get_reactions.app_error",
    "translation": "Unable to get reactions with the given emoji name"
  },
  {
    "id": "store.sql_reaction.delete_all_with_emoji_name.update_post.warn",
    "translation": "Unable to update Post.HasReactions while removing reactions post_id=%v, error=%v"
  },
  {
    "id": "store.sql_reaction.get_for_post.app_error",
    "translation": "Unable to get reactions for post"
  },
  {
    "id": "store.sql_reaction.save.begin.app_error",
    "translation": "Unable to open transaction while saving reaction"
  },
  {
    "id": "store.sql_reaction.save.commit.app_error",
    "translation": "Unable to commit transaction while saving reaction"
  },
  {
    "id": "store.sql_reaction.save.save.app_error",
    "translation": "Unable to save reaction"
  },
  {
    "id": "store.sql_session.analytics_session_count.app_error",
    "translation": "We couldn't count the sessions"
  },
  {
    "id": "store.sql_session.cleanup_expired_sessions.app_error",
    "translation": "We encountered an error while deleting expired user sessions"
  },
  {
    "id": "store.sql_session.get.app_error",
    "translation": "We encountered an error finding the session"
  },
  {
    "id": "store.sql_session.get_sessions.app_error",
    "translation": "We encountered an error while finding user sessions"
  },
  {
    "id": "store.sql_session.get_sessions.error",
    "translation": "Failed to cleanup sessions in getSessions err=%v"
  },
  {
    "id": "store.sql_session.permanent_delete_sessions_by_user.app_error",
    "translation": "We couldn't remove all the sessions for the user"
  },
  {
    "id": "store.sql_session.remove.app_error",
    "translation": "We couldn't remove the session"
  },
  {
    "id": "store.sql_session.remove_all_sessions_for_team.app_error",
    "translation": "We couldn't remove all the sessions"
  },
  {
    "id": "store.sql_session.save.app_error",
    "translation": "We couldn't save the session"
  },
  {
    "id": "store.sql_session.save.cleanup.error",
    "translation": "Failed to cleanup sessions in Save err=%v"
  },
  {
    "id": "store.sql_session.save.existing.app_error",
    "translation": "Cannot update existing session"
  },
  {
    "id": "store.sql_session.update_device_id.app_error",
    "translation": "We couldn't update the device id"
  },
  {
    "id": "store.sql_session.update_last_activity.app_error",
    "translation": "We couldn't update the last_activity_at"
  },
  {
    "id": "store.sql_session.update_roles.app_error",
    "translation": "We couldn't update the roles"
  },
  {
    "id": "store.sql_status.get.app_error",
    "translation": "Encountered an error retrieving the status"
  },
  {
    "id": "store.sql_status.get.missing.app_error",
    "translation": "No entry for that status exists"
  },
  {
    "id": "store.sql_status.get_online.app_error",
    "translation": "Encountered an error retrieving all the online statuses"
  },
  {
    "id": "store.sql_status.get_online_away.app_error",
    "translation": "Encountered an error retrieving all the online/away statuses"
  },
  {
    "id": "store.sql_status.get_team_statuses.app_error",
    "translation": "Encountered an error retrieving all statuses from the team members"
  },
  {
    "id": "store.sql_status.get_total_active_users_count.app_error",
    "translation": "We could not count the active users"
  },
  {
    "id": "store.sql_status.reset_all.app_error",
    "translation": "Encountered an error resetting all the statuses"
  },
  {
    "id": "store.sql_status.save.app_error",
    "translation": "Encountered an error saving the status"
  },
  {
    "id": "store.sql_status.update.app_error",
    "translation": "Encountered an error updating the status"
  },
  {
    "id": "store.sql_system.get.app_error",
    "translation": "We encountered an error finding the system properties"
  },
  {
    "id": "store.sql_system.get_by_name.app_error",
    "translation": "We couldn't find the system variable."
  },
  {
    "id": "store.sql_system.get_version.app_error",
    "translation": "We couldn't get the database version"
  },
  {
    "id": "store.sql_system.save.app_error",
    "translation": "We encountered an error saving the system property"
  },
  {
    "id": "store.sql_system.update.app_error",
    "translation": "We encountered an error updating the system property"
  },
  {
    "id": "store.sql_team.analytics_team_count.app_error",
    "translation": "We couldn't count the teams"
  },
  {
    "id": "store.sql_team.get.find.app_error",
    "translation": "We couldn't find the existing team"
  },
  {
    "id": "store.sql_team.get.finding.app_error",
    "translation": "We encountered an error finding the team"
  },
  {
    "id": "store.sql_team.get_all.app_error",
    "translation": "We could not get all teams"
  },
  {
    "id": "store.sql_team.get_all_team_listing.app_error",
    "translation": "We could not get all teams"
  },
  {
    "id": "store.sql_team.get_by_invite_id.find.app_error",
    "translation": "We couldn't find the existing team"
  },
  {
    "id": "store.sql_team.get_by_invite_id.finding.app_error",
    "translation": "We couldn't find the existing team"
  },
  {
    "id": "store.sql_team.get_by_name.app_error",
    "translation": "We couldn't find the existing team"
  },
  {
    "id": "store.sql_team.get_member.app_error",
    "translation": "We couldn't get the team member"
  },
  {
    "id": "store.sql_team.get_member.missing.app_error",
    "translation": "No team member found for that user ID and team ID"
  },
  {
    "id": "store.sql_team.get_member_count.app_error",
    "translation": "We couldn't count the team members"
  },
  {
    "id": "store.sql_team.get_members.app_error",
    "translation": "We couldn't get the team members"
  },
  {
    "id": "store.sql_team.get_members_by_ids.app_error",
    "translation": "We couldn't get the team members"
  },
  {
    "id": "store.sql_team.get_teams_for_email.app_error",
    "translation": "We encountered a problem when looking up teams"
  },
  {
    "id": "store.sql_team.get_unread.app_error",
    "translation": "We couldn't get the teams unread messages"
  },
  {
    "id": "store.sql_team.permanent_delete.app_error",
    "translation": "We couldn't delete the existing team"
  },
  {
    "id": "store.sql_team.remove_member.app_error",
    "translation": "We couldn't remove the team member"
  },
  {
    "id": "store.sql_team.save.app_error",
    "translation": "We couldn't save the team"
  },
  {
    "id": "store.sql_team.save.domain_exists.app_error",
    "translation": "A team with that name already exists"
  },
  {
    "id": "store.sql_team.save.existing.app_error",
    "translation": "Must call update for existing team"
  },
  {
    "id": "store.sql_team.save_member.exists.app_error",
    "translation": "A team member with that ID already exists"
  },
  {
    "id": "store.sql_team.save_member.save.app_error",
    "translation": "We couldn't save the team member"
  },
  {
    "id": "store.sql_team.update.app_error",
    "translation": "We couldn't update the team"
  },
  {
    "id": "store.sql_team.update.find.app_error",
    "translation": "We couldn't find the existing team to update"
  },
  {
    "id": "store.sql_team.update.finding.app_error",
    "translation": "We encountered an error finding the team"
  },
  {
    "id": "store.sql_team.update.updating.app_error",
    "translation": "We encountered an error updating the team"
  },
  {
    "id": "store.sql_team.update_display_name.app_error",
    "translation": "We couldn't update the team name"
  },
  {
    "id": "store.sql_user.analytics_get_inactive_users_count.app_error",
    "translation": "We could not count the inactive users"
  },
  {
    "id": "store.sql_user.analytics_get_system_admin_count.app_error",
    "translation": "We couldn't get the system admin count"
  },
  {
    "id": "store.sql_user.analytics_unique_user_count.app_error",
    "translation": "We couldn't get the unique user count"
  },
  {
    "id": "store.sql_user.get.app_error",
    "translation": "We encountered an error finding the account"
  },
  {
    "id": "store.sql_user.get_all_using_auth_service.other.app_error",
    "translation": "We encountered an error trying to find all the accounts using a specific authentication type."
  },
  {
    "id": "store.sql_user.get_by_auth.missing_account.app_error",
    "translation": "We couldn't find an existing account matching your authentication type for this team. This team may require an invite from the team owner to join."
  },
  {
    "id": "store.sql_user.get_by_auth.other.app_error",
    "translation": "We encountered an error trying to find the account by authentication type."
  },
  {
    "id": "store.sql_user.get_by_username.app_error",
    "translation": "We couldn't find an existing account matching your username for this team. This team may require an invite from the team owner to join."
  },
  {
    "id": "store.sql_user.get_for_login.app_error",
    "translation": "We couldn't find an existing account matching your credentials. This team may require an invite from the team owner to join."
  },
  {
    "id": "store.sql_user.get_for_login.multiple_users",
    "translation": "We found multiple users matching your credentials and were unable to log you in. Please contact an administrator."
  },
  {
    "id": "store.sql_user.get_profiles.app_error",
    "translation": "We encountered an error while finding user profiles"
  },
  {
    "id": "store.sql_user.get_recently_active_users.app_error",
    "translation": "We encountered an error while finding the recently active users"
  },
  {
    "id": "store.sql_user.get_sysadmin_profiles.app_error",
    "translation": "We encountered an error while finding user profiles"
  },
  {
    "id": "store.sql_user.get_total_users_count.app_error",
    "translation": "We could not count the users"
  },
  {
    "id": "store.sql_user.get_unread_count.app_error",
    "translation": "We could not get the unread message count for the user"
  },
  {
    "id": "store.sql_user.get_unread_count_for_channel.app_error",
    "translation": "We could not get the unread message count for the user and channel"
  },
  {
    "id": "store.sql_user.migrate_theme.critical",
    "translation": "Failed to migrate User.ThemeProps to Preferences table %v"
  },
  {
    "id": "store.sql_user.missing_account.const",
    "translation": "We couldn't find the user."
  },
  {
    "id": "store.sql_user.permanent_delete.app_error",
    "translation": "We couldn't delete the existing account"
  },
  {
    "id": "store.sql_user.save.app_error",
    "translation": "We couldn't save the account."
  },
  {
    "id": "store.sql_user.save.email_exists.app_error",
    "translation": "An account with that email already exists."
  },
  {
    "id": "store.sql_user.save.email_exists.ldap_app_error",
    "translation": "This account does not use AD/LDAP authentication. Please sign in using email and password."
  },
  {
    "id": "store.sql_user.save.email_exists.saml_app_error",
    "translation": "This account does not use SAML authentication. Please sign in using email and password."
  },
  {
    "id": "store.sql_user.save.existing.app_error",
    "translation": "Must call update for existing user"
  },
  {
    "id": "store.sql_user.save.max_accounts.app_error",
    "translation": "This team has reached the maximum number of allowed accounts. Contact your systems administrator to set a higher limit."
  },
  {
    "id": "store.sql_user.save.member_count.app_error",
    "translation": "Failed to get current team member count"
  },
  {
    "id": "store.sql_user.save.username_exists.app_error",
    "translation": "An account with that username already exists."
  },
  {
    "id": "store.sql_user.save.username_exists.ldap_app_error",
    "translation": "An account with that username already exists. Please contact your Administrator."
  },
  {
    "id": "store.sql_user.save.username_exists.saml_app_error",
    "translation": "An account with that username already exists. Please contact your Administrator."
  },
  {
    "id": "store.sql_user.update.app_error",
    "translation": "We couldn't update the account"
  },
  {
    "id": "store.sql_user.update.can_not_change_ldap.app_error",
    "translation": "Can not change fields set by AD/LDAP"
  },
  {
    "id": "store.sql_user.update.email_taken.app_error",
    "translation": "This email is already taken. Please choose another."
  },
  {
    "id": "store.sql_user.update.find.app_error",
    "translation": "We couldn't find the existing account to update"
  },
  {
    "id": "store.sql_user.update.finding.app_error",
    "translation": "We encountered an error finding the account"
  },
  {
    "id": "store.sql_user.update.updating.app_error",
    "translation": "We encountered an error updating the account"
  },
  {
    "id": "store.sql_user.update.username_taken.app_error",
    "translation": "This username is already taken. Please choose another."
  },
  {
    "id": "store.sql_user.update_auth_data.app_error",
    "translation": "We couldn't update the auth data"
  },
  {
    "id": "store.sql_user.update_auth_data.email_exists.app_error",
    "translation": "Unable to switch account to {{.Service}}. An account using the email {{.Email}} already exists."
  },
  {
    "id": "store.sql_user.update_failed_pwd_attempts.app_error",
    "translation": "We couldn't update the failed_attempts"
  },
  {
    "id": "store.sql_user.update_last_activity.app_error",
    "translation": "We couldn't update the last_activity_at"
  },
  {
    "id": "store.sql_user.update_last_picture_update.app_error",
    "translation": "We couldn't update the update_at"
  },
  {
    "id": "store.sql_user.update_last_ping.app_error",
    "translation": "We couldn't update the last_ping_at"
  },
  {
    "id": "store.sql_user.update_mfa_active.app_error",
    "translation": "We encountered an error updating the user's MFA active status"
  },
  {
    "id": "store.sql_user.update_mfa_secret.app_error",
    "translation": "We encountered an error updating the user's MFA secret"
  },
  {
    "id": "store.sql_user.update_password.app_error",
    "translation": "We couldn't update the user password"
  },
  {
    "id": "store.sql_user.verify_email.app_error",
    "translation": "Unable to update verify email field"
  },
  {
    "id": "store.sql_webhooks.analytics_incoming_count.app_error",
    "translation": "We couldn't count the incoming webhooks"
  },
  {
    "id": "store.sql_webhooks.analytics_outgoing_count.app_error",
    "translation": "We couldn't count the outgoing webhooks"
  },
  {
    "id": "store.sql_webhooks.delete_incoming.app_error",
    "translation": "We couldn't delete the webhook"
  },
  {
    "id": "store.sql_webhooks.delete_outgoing.app_error",
    "translation": "We couldn't delete the webhook"
  },
  {
    "id": "store.sql_webhooks.get_incoming.app_error",
    "translation": "We couldn't get the webhook"
  },
  {
    "id": "store.sql_webhooks.get_incoming_by_channel.app_error",
    "translation": "We couldn't get the webhooks"
  },
  {
    "id": "store.sql_webhooks.get_incoming_by_user.app_error",
    "translation": "We couldn't get the webhook"
  },
  {
    "id": "store.sql_webhooks.get_outgoing.app_error",
    "translation": "We couldn't get the webhook"
  },
  {
    "id": "store.sql_webhooks.get_outgoing_by_channel.app_error",
    "translation": "We couldn't get the webhooks"
  },
  {
    "id": "store.sql_webhooks.get_outgoing_by_team.app_error",
    "translation": "We couldn't get the webhooks"
  },
  {
    "id": "store.sql_webhooks.permanent_delete_incoming_by_user.app_error",
    "translation": "We couldn't delete the webhook"
  },
  {
    "id": "store.sql_webhooks.permanent_delete_outgoing_by_user.app_error",
    "translation": "We couldn't delete the webhook"
  },
  {
    "id": "store.sql_webhooks.save_incoming.app_error",
    "translation": "We couldn't save the IncomingWebhook"
  },
  {
    "id": "store.sql_webhooks.save_incoming.existing.app_error",
    "translation": "You cannot overwrite an existing IncomingWebhook"
  },
  {
    "id": "store.sql_webhooks.save_outgoing.app_error",
    "translation": "We couldn't save the OutgoingWebhook"
  },
  {
    "id": "store.sql_webhooks.save_outgoing.override.app_error",
    "translation": "You cannot overwrite an existing OutgoingWebhook"
  },
  {
    "id": "store.sql_webhooks.update_incoming.app_error",
    "translation": "We couldn't update the IncomingWebhook"
  },
  {
    "id": "store.sql_webhooks.update_outgoing.app_error",
    "translation": "We couldn't update the webhook"
  },
  {
    "id": "system.message.name",
    "translation": "System"
  },
  {
    "id": "utils.config.load_config.decoding.panic",
    "translation": "Error decoding config file={{.Filename}}, err={{.Error}}"
  },
  {
    "id": "utils.config.load_config.getting.panic",
    "translation": "Error getting config info file={{.Filename}}, err={{.Error}}"
  },
  {
    "id": "utils.config.load_config.opening.panic",
    "translation": "Error opening config file={{.Filename}}, err={{.Error}}"
  },
  {
    "id": "utils.config.load_config.validating.panic",
    "translation": "Error validating config file={{.Filename}}, err={{.Error}}"
  },
  {
    "id": "utils.config.save_config.saving.app_error",
    "translation": "An error occurred while saving the file to {{.Filename}}"
  },
  {
    "id": "utils.config.supported_client_locale.app_error",
    "translation": "Unable to load mattermost configuration file:  DefaultClientLocale must be one of the supported locales"
  },
  {
    "id": "utils.config.supported_server_locale.app_error",
    "translation": "Unable to load mattermost configuration file:  DefaultServerLocale must be one of the supported locales"
  },
  {
    "id": "utils.config.validate_locale.app_error",
    "translation": "Unable to load mattermost configuration file:  AvailableLocales must include DefaultClientLocale"
  },
  {
    "id": "utils.diagnostic.analytics_not_found.app_error",
    "translation": "Analytics not initialized"
  },
  {
    "id": "utils.i18n.loaded",
    "translation": "Loaded system translations for '%v' from '%v'"
  },
  {
    "id": "utils.iru.with_evict",
    "translation": "Must provide a positive size"
  },
  {
    "id": "utils.license.load_license.invalid.warn",
    "translation": "No valid enterprise license found"
  },
  {
    "id": "utils.license.remove_license.unable.error",
    "translation": "Unable to remove license file, err=%v"
  },
  {
    "id": "utils.license.validate_license.decode.error",
    "translation": "Encountered error decoding license, err=%v"
  },
  {
    "id": "utils.license.validate_license.invalid.error",
    "translation": "Invalid signature, err=%v"
  },
  {
    "id": "utils.license.validate_license.not_long.error",
    "translation": "Signed license not long enough"
  },
  {
    "id": "utils.license.validate_license.signing.error",
    "translation": "Encountered error signing license, err=%v"
  },
  {
    "id": "utils.mail.connect_smtp.open.app_error",
    "translation": "Failed to open connection"
  },
  {
    "id": "utils.mail.connect_smtp.open_tls.app_error",
    "translation": "Failed to open TLS connection"
  },
  {
    "id": "utils.mail.new_client.auth.app_error",
    "translation": "Failed to authenticate on SMTP server"
  },
  {
    "id": "utils.mail.new_client.open.error",
    "translation": "Failed to open a connection to SMTP server %v"
  },
  {
    "id": "utils.mail.send_mail.close.app_error",
    "translation": "Failed to close connection to SMTP server"
  },
  {
    "id": "utils.mail.send_mail.from_address.app_error",
    "translation": "Failed to add from email address"
  },
  {
    "id": "utils.mail.send_mail.msg.app_error",
    "translation": "Failed to write email message"
  },
  {
    "id": "utils.mail.send_mail.msg_data.app_error",
    "translation": "Failed to add email message data"
  },
  {
    "id": "utils.mail.send_mail.sending.debug",
    "translation": "sending mail to %v with subject of '%v'"
  },
  {
    "id": "utils.mail.send_mail.to_address.app_error",
    "translation": "Failed to add to email address"
  },
  {
    "id": "utils.mail.test.configured.error",
    "translation": "SMTP server settings do not appear to be configured properly err=%v details=%v"
  },
  {
    "id": "utils.mail.test.configured.error",
    "translation": "SMTP server settings do not appear to be configured properly err=%v details=%v"
  },
  {
    "id": "web.admin_console.title",
    "translation": "Admin Console"
  },
  {
    "id": "web.authorize_oauth.title",
    "translation": "Authorize Application"
  },
  {
    "id": "web.check_browser_compatibility.app_error",
    "translation": "Your current browser is not supported, please upgrade to one of the following browsers: Google Chrome 21 or higher, Internet Explorer 11 or higher, Firefox 14 or higher, Safari 9 or higher"
  },
  {
    "id": "web.claim_account.team.error",
    "translation": "Couldn't find team name=%v, err=%v"
  },
  {
    "id": "web.claim_account.title",
    "translation": "Claim Account"
  },
  {
    "id": "web.claim_account.user.error",
    "translation": "Couldn't find user teamid=%v, email=%v, err=%v"
  },
  {
    "id": "web.create_dir.error",
    "translation": "Failed to create directory watcher %v"
  },
  {
    "id": "web.dir_fail.error",
    "translation": "Failed in directory watcher %v"
  },
  {
    "id": "web.do_load_channel.error",
    "translation": "Error in getting users profile for id=%v forcing logout"
  },
  {
    "id": "web.doc.title",
    "translation": "Documentation"
  },
  {
    "id": "web.email_verified.title",
    "translation": "Email Verified"
  },
  {
    "id": "web.find_team.title",
    "translation": "Find Team"
  },
  {
    "id": "web.header.back",
    "translation": "Back"
  },
  {
    "id": "web.incoming_webhook.attachment.app_error",
    "translation": "Maximum attachments length is {{.Max}} characters, received size is {{.Actual}}"
  },
  {
    "id": "web.incoming_webhook.channel.app_error",
    "translation": "Couldn't find the channel"
  },
  {
    "id": "web.incoming_webhook.disabled.app_error",
    "translation": "Incoming webhooks have been disabled by the system admin."
  },
  {
    "id": "web.incoming_webhook.invalid.app_error",
    "translation": "Invalid webhook"
  },
  {
    "id": "web.incoming_webhook.parse.app_error",
    "translation": "Unable to parse incoming data"
  },
  {
    "id": "web.incoming_webhook.permissions.app_error",
    "translation": "Inappropriate channel permissions"
  },
  {
    "id": "web.incoming_webhook.text.app_error",
    "translation": "No text specified"
  },
  {
    "id": "web.incoming_webhook.text.length.app_error",
    "translation": "Maximum text length is {{.Max}} characters, received size is {{.Actual}}"
  },
  {
    "id": "web.incoming_webhook.user.app_error",
    "translation": "Couldn't find the user"
  },
  {
    "id": "web.init.debug",
    "translation": "Initializing web routes"
  },
  {
    "id": "web.login.error",
    "translation": "Couldn't find team name=%v, err=%v"
  },
  {
    "id": "web.login.login_title",
    "translation": "Login"
  },
  {
    "id": "web.login_with_oauth.invalid_team.app_error",
    "translation": "Invalid team name"
  },
  {
    "id": "web.parsing_templates.debug",
    "translation": "Parsing templates at %v"
  },
  {
    "id": "web.parsing_templates.error",
    "translation": "Failed to parse templates %v"
  },
  {
    "id": "web.post_permalink.app_error",
    "translation": "Invalid Post ID"
  },
  {
    "id": "web.reparse_templates.info",
    "translation": "Re-parsing templates because of modified file %v"
  },
  {
    "id": "web.reset_password.expired_link.app_error",
    "translation": "The password reset link has expired"
  },
  {
    "id": "web.reset_password.invalid_link.app_error",
    "translation": "The reset link does not appear to be valid"
  },
  {
    "id": "web.root.home_title",
    "translation": "Home"
  },
  {
    "id": "web.root.singup_title",
    "translation": "Signup"
  },
  {
    "id": "web.signup_team_complete.invalid_link.app_error",
    "translation": "The signup link does not appear to be valid"
  },
  {
    "id": "web.signup_team_complete.link_expired.app_error",
    "translation": "The signup link has expired"
  },
  {
    "id": "web.signup_team_complete.title",
    "translation": "Complete Team Sign Up"
  },
  {
    "id": "web.signup_team_confirm.title",
    "translation": "Signup Email Sent"
  },
  {
    "id": "web.signup_user_complete.link_expired.app_error",
    "translation": "The signup link has expired"
  },
  {
    "id": "web.signup_user_complete.link_invalid.app_error",
    "translation": "The signup link does not appear to be valid"
  },
  {
    "id": "web.signup_user_complete.no_invites.app_error",
    "translation": "The team type doesn't allow open invites"
  },
  {
    "id": "web.signup_user_complete.title",
    "translation": "Complete User Sign Up"
  },
  {
    "id": "web.singup_with_oauth.invalid_team.app_error",
    "translation": "Invalid team name"
  },
  {
    "id": "web.watcher_fail.error",
    "translation": "Failed to add directory to watcher %v"
  }
]<|MERGE_RESOLUTION|>--- conflicted
+++ resolved
@@ -4,7 +4,6 @@
     "translation": "April"
   },
   {
-<<<<<<< HEAD
     "id": "api.post.link_preview_disabled.app_error",
     "translation": "Link previews have been disabled by the system administrator."
   },
@@ -13,8 +12,6 @@
     "translation": "Error creating SAML certificate multipart form request"
   },
   {
-=======
->>>>>>> 8568afe5
     "id": "August",
     "translation": "August"
   },
