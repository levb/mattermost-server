--- conflicted
+++ resolved
@@ -67,15 +67,7 @@
 	if err == nil {
 		return &er
 	} else {
-<<<<<<< HEAD
-		buf := new(bytes.Buffer)
-		buf.ReadFrom(data)
-		s := buf.String()
-
-		return NewAppError("AppErrorFromJson", "could not decode", err.Error()+" "+s)
-=======
 		return NewLocAppError("AppErrorFromJson", "model.utils.decode_json.app_error", nil, err.Error())
->>>>>>> 5478ea34
 	}
 }
 
