--- conflicted
+++ resolved
@@ -201,15 +201,12 @@
                 this.scrolledToNew = false;
             }
             this.setState(newState);
-<<<<<<< HEAD
-=======
         } else {
             // Updates the timestamp on each post
             this.wasForced = true;
             this.p = $(".post-list-holder-by-time").scrollTop();
             this.forceUpdate()
             //this.refs.post0.refs.info.forceUpdate();
->>>>>>> b26bc73c
         }
     },
     _onSocketChange: function(msg) {
